--- conflicted
+++ resolved
@@ -1,6 +1,5 @@
 <?xml version="1.0" encoding="UTF-8"?>
 <project xmlns="http://maven.apache.org/POM/4.0.0" xmlns:xsi="http://www.w3.org/2001/XMLSchema-instance"
-<<<<<<< HEAD
          xsi:schemaLocation="http://maven.apache.org/POM/4.0.0 https://maven.apache.org/xsd/maven-4.0.0.xsd">
     <modelVersion>4.0.0</modelVersion>
     <parent>
@@ -96,99 +95,6 @@
             <groupId>org.springframework.boot</groupId>
             <artifactId>spring-boot-starter-mail</artifactId>
         </dependency>
-=======
-	xsi:schemaLocation="http://maven.apache.org/POM/4.0.0 https://maven.apache.org/xsd/maven-4.0.0.xsd">
-	<modelVersion>4.0.0</modelVersion>
-	<parent>
-		<groupId>org.springframework.boot</groupId>
-		<artifactId>spring-boot-starter-parent</artifactId>
-		<version>3.5.0</version>
-		<relativePath/> <!-- lookup parent from repository -->
-	</parent>
-	<groupId>com.example</groupId>
-	<artifactId>isp392</artifactId>
-	<version>0.0.1-SNAPSHOT</version>
-	<name>isp392</name>
-	<description>The project for ISP392 assignment</description>
-	<url/>
-	<licenses>
-		<license/>
-	</licenses>
-	<developers>
-		<developer/>
-	</developers>
-	<scm>
-		<connection/>
-		<developerConnection/>
-		<tag/>
-		<url/>
-	</scm>
-	<properties>
-		<java.version>17</java.version>
-	</properties>
-	<dependencies>
-		<dependency>
-			<groupId>org.springframework.boot</groupId>
-			<artifactId>spring-boot-starter</artifactId>
-		</dependency>
-		<dependency>
-			<groupId>org.springframework.boot</groupId>
-			<artifactId>spring-boot-starter-mail</artifactId>
-		</dependency>
-		<dependency>
-			<groupId>org.springframework.boot</groupId>
-			<artifactId>spring-boot-starter-test</artifactId>
-			<scope>test</scope>
-		</dependency>
-		<dependency>
-			<groupId>org.springframework.boot</groupId>
-			<artifactId>spring-boot-starter-web</artifactId>
-		</dependency>
-		<dependency>
-			<groupId>org.springframework.boot</groupId>
-			<artifactId>spring-boot-starter-thymeleaf</artifactId>
-		</dependency>
-		<!-- Spring Security -->
-		<dependency>
-			<groupId>org.springframework.boot</groupId>
-			<artifactId>spring-boot-starter-security</artifactId>
-		</dependency>
-		<dependency>
-			<groupId>org.thymeleaf.extras</groupId>
-			<artifactId>thymeleaf-extras-springsecurity6</artifactId>
-		</dependency>
-		<!-- Validation -->
-		<dependency>
-			<groupId>org.springframework.boot</groupId>
-			<artifactId>spring-boot-starter-validation</artifactId>
-		</dependency>
-		<dependency>
-			<groupId>com.microsoft.sqlserver</groupId>
-			<artifactId>mssql-jdbc</artifactId>
-			<scope>runtime</scope>
-		</dependency>
-		<dependency>
-			<groupId>org.springframework.boot</groupId>
-			<artifactId>spring-boot-starter-data-jpa</artifactId>
-		</dependency>
-		<dependency>
-			<groupId>org.springframework.boot</groupId>
-			<artifactId>spring-boot-devtools</artifactId>
-			<scope>runtime</scope>
-			<optional>true</optional>
-		</dependency>
-		<dependency>
-			<groupId>org.projectlombok</groupId>
-			<artifactId>lombok</artifactId>
-			<scope>annotationProcessor</scope>
-		</dependency>
-		<dependency>
-			<groupId>org.springframework.boot</groupId>
-			<artifactId>spring-boot-starter-oauth2-client</artifactId>
-		</dependency>
-	</dependencies>
->>>>>>> ed79ceaa
-
     </dependencies>
 
     <build>
