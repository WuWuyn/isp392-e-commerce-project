--- conflicted
+++ resolved
@@ -3,7 +3,6 @@
   <!-- **Note:** You should replace the line below with your project's logo -->
   <img src="uploads/settings/1753502014447_5acb27f7-dcb8-4aec-b480-890705a48304.jpg" alt="ReadHub Logo"/>
 
-<<<<<<< HEAD
   <h1>ReadHub</h1>
 
   <p>
@@ -107,9 +106,5 @@
 ## 📜 License
 
 This project is licensed under the **MIT License**. See the `LICENSE` file for details.
-=======
-**Current Status:** Work in Progress 🏗️
-We are actively developing this platform. Expect new features, improvements, and bug fixes as we continue to build.
 
-here is our document https://1drv.ms/w/c/2aa76b45fb1d7e8c/EcGd1LXDtJxDkRtlr3VxPOcBNCVcJR6kKp8mgf_iuzJmjg?e=GWyPrJ
->>>>>>> 766c897f
+And here is our document https://1drv.ms/w/c/2aa76b45fb1d7e8c/EcGd1LXDtJxDkRtlr3VxPOcBNCVcJR6kKp8mgf_iuzJmjg?e=GWyPrJ
