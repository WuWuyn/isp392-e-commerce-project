package com.example.isp392.model;

import jakarta.persistence.*;
import lombok.Getter;
import lombok.Setter;

import java.math.BigDecimal;
import java.time.LocalDateTime;
import java.util.ArrayList;
import java.util.List;


@Getter
@Setter
@Entity
@Table(name = "orders")
public class Order {

    @Id
    @GeneratedValue(strategy = GenerationType.IDENTITY)
    @Column(name = "order_id")
    private Integer orderId;

    @ManyToOne(fetch = FetchType.LAZY)
    @JoinColumn(name = "user_id", nullable = false) // An order must belong to a user
    private User user;

    // Thông tin người nhận hàng
    @Column(name = "recipient_name", columnDefinition = "NVARCHAR(255)", nullable = false)
    private String recipientName;

    @Column(name = "recipient_phone", length = 20, nullable = false)
    private String recipientPhone;

    @Column(name = "shipping_province", columnDefinition = "NVARCHAR(255)", nullable = false)
    private String shippingProvince;

    @Column(name = "shipping_district", columnDefinition = "NVARCHAR(255)", nullable = false)
    private String shippingDistrict;

    @Column(name = "shipping_ward", columnDefinition = "NVARCHAR(255)", nullable = false)
    private String shippingWard;

    @Column(name = "shipping_address_detail", columnDefinition = "NVARCHAR(500)", nullable = false)
    private String shippingAddressDetail;

    @Column(name = "shipping_company", columnDefinition = "NVARCHAR(255)")
    private String shippingCompany;

    @Column(name = "shipping_address_type")
    private Integer shippingAddressType;
    //0: Nha rieng, 1: company

    //Tổng tiền của tất cả sản phẩm
    @Column(name = "sub_total", nullable = false, precision = 18, scale = 0)
    private BigDecimal subTotal;

    //Phí ship
    @Column(name = "shipping_fee", nullable = false, precision = 18, scale = 0)
    private BigDecimal shippingFee = BigDecimal.ZERO;

    //Tiền khi áp mã giảm giá
    @Column(name = "discount_amount", nullable = false, precision = 18, scale = 0)
    private BigDecimal discountAmount;

    //sub_total + shipping_fee - discount_amount
    @Column(name = "total_amount", nullable = false, precision = 18, scale = 0) // Example: 12345678.90
    private BigDecimal totalAmount;


    // Lưu ý món này
    @Enumerated(EnumType.STRING) // Store enum name as string, or ORDINAL for integer
    @Column(name = "order_status", length = 50, nullable = false)
    private OrderStatus orderStatus;

    // Billing Information (could be same as shipping, or separate)
    // For simplicity, you might omit these if billing always matches shipping,
    // or add similar fields: billing_address_line1, etc.

    @Enumerated(EnumType.STRING)
    @Column(name = "payment_method")
    private PaymentMethod paymentMethod; // e.g., "Credit Card", "PayPal", "COD"

    @Enumerated(EnumType.STRING)
    @Column(name = "payment_status", length = 50)
    private PaymentStatus paymentStatus; // e.g., PENDING, PAID, FAILED

    @Column(name = "notes", columnDefinition = "NVARCHAR(MAX)") // For longer customer notes
    private String notes;

    @Column(name = "order_date", nullable = false)
    private LocalDateTime orderDate;

    // One Order has Many OrderItems
    @OneToMany(mappedBy = "order", cascade = CascadeType.ALL, orphanRemoval = true, fetch = FetchType.LAZY)
    private List<OrderItem> orderItems = new ArrayList<>();

    @Column(name = "updated_at")
    private LocalDateTime updatedAt;

    @Column(name = "cancelled_at")
    private LocalDateTime cancelledAt;

    @Column(name = "cancellation_reason", columnDefinition = "NVARCHAR(MAX)")
    private String cancellationReason;
}
<<<<<<< HEAD

// Enum for Order Status
enum OrderStatus {
    PENDING,        // Order placed, awaiting payment or processing
    PROCESSING,     // Order is being prepared
    SHIPPED,        // Order has been shipped
    DELIVERED,      // Order has been delivered
    CANCELLED,      // Order was cancelled
}

// Enum for Payment Status
enum PaymentStatus {
    PENDING,        // Payment initiated but not yet confirmed
    PAID,           // Payment successful
    FAILED,         // Payment attempt failed
}

enum PaymentMethod {
    COD,
    PayPal
}
=======
>>>>>>> ccd0ce52
<|MERGE_RESOLUTION|>--- conflicted
+++ resolved
@@ -104,27 +104,3 @@
     @Column(name = "cancellation_reason", columnDefinition = "NVARCHAR(MAX)")
     private String cancellationReason;
 }
-<<<<<<< HEAD
-
-// Enum for Order Status
-enum OrderStatus {
-    PENDING,        // Order placed, awaiting payment or processing
-    PROCESSING,     // Order is being prepared
-    SHIPPED,        // Order has been shipped
-    DELIVERED,      // Order has been delivered
-    CANCELLED,      // Order was cancelled
-}
-
-// Enum for Payment Status
-enum PaymentStatus {
-    PENDING,        // Payment initiated but not yet confirmed
-    PAID,           // Payment successful
-    FAILED,         // Payment attempt failed
-}
-
-enum PaymentMethod {
-    COD,
-    PayPal
-}
-=======
->>>>>>> ccd0ce52
