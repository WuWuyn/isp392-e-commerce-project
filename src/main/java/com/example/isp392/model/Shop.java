package com.example.isp392.model;

import jakarta.persistence.*;
import lombok.Getter;
import lombok.Setter;

<<<<<<< HEAD
import java.util.ArrayList;
import java.util.Date;
=======
import java.sql.Timestamp;
import java.util.ArrayList;
>>>>>>> ed878115
import java.util.List;

@Getter
@Setter
@Entity
@Table(name = "shops")
public class Shop {

    @Id
    @GeneratedValue(strategy = GenerationType.IDENTITY)
    @Column(name = "shop_id")
    private int shopId;

    @OneToOne(fetch = FetchType.LAZY)
    @JoinColumn(name = "user_id", nullable = false, unique = true)
    private User user;

<<<<<<< HEAD
    @Column(name = "shop_name", length = 150, nullable = false)
=======
    @Column(name = "shop_name", nullable = false, length = 150, columnDefinition = "NVARCHAR(500)")
>>>>>>> ed878115
    private String shopName;

    @Column(name = "description", columnDefinition = "NVARCHAR(MAX)") // Specific for SQL Server if needed
    private String description;

<<<<<<< HEAD
    @Column(name = "logo_url", length = 500)
    private String logoUrl;

    @Column(name = "cover_image_url", length = 500)
    private String coverImageUrl;

    @Column(name = "contact_email", length = 255)
=======
    @Column(name = "logo_url", columnDefinition = "NVARCHAR(MAX)")
    private String logoUrl;

    @Column(name = "cover_image_url", columnDefinition = "NVARCHAR(MAX)")
    private String coverImageUrl;

    @Column(name = "contact_email", nullable = false, length = 255)
>>>>>>> ed878115
    private String contactEmail;

    @Column(name = "contact_phone", nullable = false, length = 20)
    private String contactPhone;

<<<<<<< HEAD
    @Column(name = "address", nullable = false, length = 500)
=======
    @Column(name = "address", nullable = false, columnDefinition = "NVARCHAR(MAX)")
>>>>>>> ed878115
    private String address;

    @Temporal(TemporalType.TIMESTAMP)
    @Column(name = "registration_date", nullable = false, updatable = false)
<<<<<<< HEAD
    private Date registrationDate;
=======
    private Timestamp registrationDate;

    @Column(name  = "tax_code", nullable = false, length = 15)
    private String taxCode;

    @Column(name = "identification_file_url", nullable = false, columnDefinition = "NVARCHAR(MAX)")
    private String identificationFileUrl;
>>>>>>> ed878115

    @Column(name = "status", nullable = false)
    private int status;

    @OneToMany(mappedBy = "shop", cascade = CascadeType.ALL, orphanRemoval = true, fetch = FetchType.LAZY)
    private List<Book> books = new ArrayList<>();

}<|MERGE_RESOLUTION|>--- conflicted
+++ resolved
@@ -4,13 +4,8 @@
 import lombok.Getter;
 import lombok.Setter;
 
-<<<<<<< HEAD
-import java.util.ArrayList;
-import java.util.Date;
-=======
 import java.sql.Timestamp;
 import java.util.ArrayList;
->>>>>>> ed878115
 import java.util.List;
 
 @Getter
@@ -28,25 +23,12 @@
     @JoinColumn(name = "user_id", nullable = false, unique = true)
     private User user;
 
-<<<<<<< HEAD
-    @Column(name = "shop_name", length = 150, nullable = false)
-=======
     @Column(name = "shop_name", nullable = false, length = 150, columnDefinition = "NVARCHAR(500)")
->>>>>>> ed878115
     private String shopName;
 
     @Column(name = "description", columnDefinition = "NVARCHAR(MAX)") // Specific for SQL Server if needed
     private String description;
 
-<<<<<<< HEAD
-    @Column(name = "logo_url", length = 500)
-    private String logoUrl;
-
-    @Column(name = "cover_image_url", length = 500)
-    private String coverImageUrl;
-
-    @Column(name = "contact_email", length = 255)
-=======
     @Column(name = "logo_url", columnDefinition = "NVARCHAR(MAX)")
     private String logoUrl;
 
@@ -54,24 +36,16 @@
     private String coverImageUrl;
 
     @Column(name = "contact_email", nullable = false, length = 255)
->>>>>>> ed878115
     private String contactEmail;
 
     @Column(name = "contact_phone", nullable = false, length = 20)
     private String contactPhone;
 
-<<<<<<< HEAD
-    @Column(name = "address", nullable = false, length = 500)
-=======
     @Column(name = "address", nullable = false, columnDefinition = "NVARCHAR(MAX)")
->>>>>>> ed878115
     private String address;
 
     @Temporal(TemporalType.TIMESTAMP)
     @Column(name = "registration_date", nullable = false, updatable = false)
-<<<<<<< HEAD
-    private Date registrationDate;
-=======
     private Timestamp registrationDate;
 
     @Column(name  = "tax_code", nullable = false, length = 15)
@@ -79,7 +53,6 @@
 
     @Column(name = "identification_file_url", nullable = false, columnDefinition = "NVARCHAR(MAX)")
     private String identificationFileUrl;
->>>>>>> ed878115
 
     @Column(name = "status", nullable = false)
     private int status;
