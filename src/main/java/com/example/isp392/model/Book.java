--- conflicted
+++ resolved
@@ -101,11 +101,6 @@
     @PreUpdate
     public void updateNormalizedTitle() {
         if (this.title != null && !this.title.isEmpty()) {
-<<<<<<< HEAD
-            String normalized = Normalizer.normalize(this.title, Normalizer.Form.NFD);
-            Pattern pattern = Pattern.compile("\\p{InCombiningDiacriticalMarks}+");
-            this.normalizedTitle = pattern.matcher(normalized).replaceAll("").toLowerCase();
-=======
             // Chuẩn hóa Unicode và loại bỏ dấu
             String normalized = Normalizer.normalize(this.title, Normalizer.Form.NFD);
             Pattern diacriticalPattern = Pattern.compile("\\p{InCombiningDiacriticalMarks}+");
@@ -119,7 +114,6 @@
             
             // Loại bỏ khoảng trắng ở đầu và cuối chuỗi
             this.normalizedTitle = normalizedSpaces.trim();
->>>>>>> ed79ceaa
         } else {
             this.normalizedTitle = null;
         }
