package com.example.isp392.controller;

import com.example.isp392.dto.UserRegistrationDTO;
import com.example.isp392.model.User;
import com.example.isp392.service.UserService;
import jakarta.validation.Valid;
// Using constructor injection instead of @Autowired
import org.springframework.security.core.Authentication;
import org.springframework.security.core.context.SecurityContextHolder;
import org.springframework.stereotype.Controller;
import org.springframework.ui.Model;
import org.springframework.validation.BindingResult;
import org.springframework.web.bind.annotation.GetMapping;
import org.springframework.web.bind.annotation.ModelAttribute;
import org.springframework.web.bind.annotation.PostMapping;
import org.springframework.web.bind.annotation.RequestMapping;
import org.springframework.web.servlet.mvc.support.RedirectAttributes;

// ParseException is not needed as we handle exceptions generically
import java.util.Optional;
import java.text.SimpleDateFormat;
import java.util.Date;
import java.io.File;

import jakarta.servlet.http.HttpServletRequest;
import jakarta.servlet.http.HttpSession;

import org.springframework.web.bind.annotation.RequestParam;
import org.springframework.web.multipart.MultipartFile;

/**
 * Controller for buyer-related operations
 */
@Controller
@RequestMapping("/buyer")
public class BuyerController {

    private final UserService userService;

    /**
     * Constructor with explicit dependency injection
     * This is preferred over field injection with @Autowired as it makes dependencies clear,
     * ensures they're required, and makes testing easier
     *
     * @param userService Service for user-related operations
     */
    public BuyerController(UserService userService) {
        this.userService = userService;
    }

    /**
     * Display login page
     * @return login page view
     */
    @GetMapping("/login")
    public String showLoginPage() {
        // Check if user is already authenticated
        if (isUserAuthenticated()) {
            
            return "redirect:/buyer/account-info";
        }
        return "buyer/login";
    }

    /**
     * Display signup page
     * @param model Model to add attributes
     * @return signup page view
     */
    @GetMapping("/signup")
    public String showSignupPage(Model model) {
        // Check if user is already authenticated
        if (isUserAuthenticated()) {
            return "redirect:/buyer/account-info";
        }

        // Add registration DTO to model if not already present
        if (!model.containsAttribute("userRegistrationDTO")) {
            model.addAttribute("userRegistrationDTO", new UserRegistrationDTO());
        }

        return "buyer/signup";
    }

    /**
     * Process registration form submission
     * @param userRegistrationDTO user registration data
     * @param bindingResult validation result
     * @param redirectAttributes for flash attributes
     * @return redirect to login page or back to signup page with errors
     */
    @PostMapping("/register")
    public String registerBuyer(
            @Valid @ModelAttribute("userRegistrationDTO") UserRegistrationDTO userRegistrationDTO,
            BindingResult bindingResult,
            RedirectAttributes redirectAttributes) {

        // Check if passwords match
        if (!userRegistrationDTO.getPassword().equals(userRegistrationDTO.getConfirmPassword())) {
            bindingResult.rejectValue("confirmPassword", "error.userRegistrationDTO", "Passwords do not match");
        }

        // If there are validation errors, return to signup page
        if (bindingResult.hasErrors()) {
            redirectAttributes.addFlashAttribute("org.springframework.validation.BindingResult.userRegistrationDTO", bindingResult);
            redirectAttributes.addFlashAttribute("userRegistrationDTO", userRegistrationDTO);
            return "redirect:/buyer/signup";
        }

        try {
            // Register the buyer and log the registration success
            userService.registerBuyer(userRegistrationDTO);

            // Add success message
            redirectAttributes.addFlashAttribute("successMessage", "Registration successful! Please login with your credentials.");
            return "redirect:/buyer/login";
        } catch (Exception e) {
            // Handle registration errors
            redirectAttributes.addFlashAttribute("errorMessage", e.getMessage());
            redirectAttributes.addFlashAttribute("userRegistrationDTO", userRegistrationDTO);
            return "redirect:/buyer/signup";
        }
    }

    /**
     * Display account info page
     * @param model Model to add attributes
     * @return account info page view
     */
    @GetMapping("/account-info")
    public String showAccountInfo(Model model) {
        // Get authenticated user
        Authentication auth = SecurityContextHolder.getContext().getAuthentication();
        String email = auth.getName();

        // Find user by email
        Optional<User> userOptional = userService.findByEmail(email);

        if (userOptional.isPresent()) {
            User user = userOptional.get();
            model.addAttribute("user", user);
            // Get and add roles to the model using the user object
            model.addAttribute("roles", userService.getUserRoles(user));
            return "buyer/account-info";
        } else {
            // If user not found, redirect to login
            return "redirect:/buyer/login";
        }
    }

    /**
     * Display edit account info page
     * @param model Model to add attributes
     * @return edit account info page view
     */
    @GetMapping("/edit-info")
    public String showEditInfoPage(Model model) {
        // Get authenticated user
        Authentication auth = SecurityContextHolder.getContext().getAuthentication();
        String email = auth.getName();

        // Find user by email
        Optional<User> userOptional = userService.findByEmail(email);

        if (userOptional.isPresent()) {
            User user = userOptional.get();
            model.addAttribute("user", user);
            return "buyer/account-edit-info";
        } else {
            // If user not found, redirect to login
            return "redirect:/buyer/login";
        }
    }

    /**
     * Process update user info form submission
     * @param fullName user's full name
     * @param phone user's phone number
     * @param gender user's gender (0: Male, 1: Female, 2: Other)
     * @param redirectAttributes for flash attributes
     * @return redirect to account info page
     */
    @PostMapping("/update-info")
    public String updateUserInfo(
            @ModelAttribute("fullName") String fullName,
            @ModelAttribute("phone") String phone,
            @ModelAttribute("gender") int gender,
            @ModelAttribute("dateOfBirth") String dateOfBirth,
            @RequestParam(value = "profilePictureFile", required = false) MultipartFile profilePictureFile,
            RedirectAttributes redirectAttributes,
            HttpServletRequest request) {

        try {
            // Get authenticated user
            Authentication auth = SecurityContextHolder.getContext().getAuthentication();
            String email = auth.getName();

            // Parse date from string
            SimpleDateFormat dateFormat = new SimpleDateFormat("yyyy-MM-dd");
            Date parsedDate = dateFormat.parse(dateOfBirth);

            // Process profile picture if uploaded
            String profilePicUrl = null;
            if (profilePictureFile != null && !profilePictureFile.isEmpty()) {
                try {
                    // Generate unique filename
                    String originalFilename = profilePictureFile.getOriginalFilename();
                    String fileName = System.currentTimeMillis() + "_" +
                            (originalFilename != null ? originalFilename : "profile.jpg");

                    // Get upload directory path - use the same path configured in FileUploadConfig
                    String uploadDir = System.getProperty("user.dir") + "/src/main/resources/static/uploads/profile-pictures/";
                    File uploadDirectory = new File(uploadDir);
                    if (!uploadDirectory.exists()) {
                        uploadDirectory.mkdirs();
                    }

                    // Save file to server
                    File destFile = new File(uploadDir + File.separator + fileName);
                    profilePictureFile.transferTo(destFile);

                    // Set profile picture URL that will be mapped by our resource handler
                    profilePicUrl = "/uploads/profile-pictures/" + fileName;
                } catch (Exception e) {
                    // Log error but continue with other user info updates
                    System.err.println("Error uploading profile picture: " + e.getMessage());
                }
            }

            // Update user info with profile picture
            userService.updateUserInfo(email, fullName, phone, gender, parsedDate, profilePicUrl);

            // Add success message
            redirectAttributes.addFlashAttribute("successMessage", "Your information has been updated successfully.");
            return "redirect:/buyer/account-info";
        } catch (Exception e) {
            // Handle update errors
            redirectAttributes.addFlashAttribute("errorMessage", e.getMessage());
            return "redirect:/buyer/edit-info";
        }
    }


    /**
     * Display change password page
     * @param model Model to add attributes
     * @return change password page view
     */
    @GetMapping("/change-password")
    public String showChangePasswordForm(Model model) {
        try {
            // Get authenticated user
            Authentication auth = SecurityContextHolder.getContext().getAuthentication();
            String email = auth.getName();

            // Get user by email
            Optional<User> userOpt = userService.findByEmail(email);

            if(userOpt.isPresent()) {
                User user = userOpt.get();
                model.addAttribute("user", user);
                model.addAttribute("roles", userService.getUserRoles(user));
                return "buyer/account-change-password";
            } else {
                // Redirect to login if user not found (shouldn't happen with proper authentication)
                return "redirect:/buyer/login";
            }
        } catch (Exception e) {
            // Handle any errors
            return "redirect:/buyer/login";
        }
    }
    /**
     * Process change password form submission
     * @param currentPassword user's current password
     * @param newPassword user's new password
     * @param confirmPassword confirmation of new password
     * @param redirectAttributes for flash attributes
     * @return redirect to account info page or back to change password page with errors
     */
    @PostMapping("/update-password")
    public String updatePassword(
            @ModelAttribute("currentPassword") String currentPassword,
            @ModelAttribute("newPassword") String newPassword,
            @ModelAttribute("confirmPassword") String confirmPassword,
            RedirectAttributes redirectAttributes) {

        // Check if passwords match
        if (!newPassword.equals(confirmPassword)) {
            redirectAttributes.addFlashAttribute("errorMessage", "New password and confirmation do not match.");
            return "redirect:/buyer/change-password";
        }

        try {
            // Get authenticated user
            Authentication auth = SecurityContextHolder.getContext().getAuthentication();
            String email = auth.getName();

            // Update password
            boolean updated = userService.updatePassword(email, currentPassword, newPassword);

            if (updated) {
                // Add success message
                redirectAttributes.addFlashAttribute("successMessage", "Your password has been updated successfully.");
                return "redirect:/buyer/account-info";
            } else {
                // If password not updated, redirect to change password page
                redirectAttributes.addFlashAttribute("errorMessage", "Current password is incorrect.");
                return "redirect:/buyer/change-password";
            }
        } catch (Exception e) {
            // Handle update errors
            redirectAttributes.addFlashAttribute("errorMessage", e.getMessage());
            return "redirect:/buyer/change-password";
        }
    }

    /**
     * Display orders page (placeholder)
     * @param model Model to add attributes
     * @return orders page view
     */
    @GetMapping("/orders")
    public String showOrdersPage(Model model) {
        // Get authenticated user
        Authentication auth = SecurityContextHolder.getContext().getAuthentication();
        String email = auth.getName();

        // Find user by email
        Optional<User> userOptional = userService.findByEmail(email);

        if (userOptional.isPresent()) {
            User user = userOptional.get();
            model.addAttribute("user", user);
            model.addAttribute("roles", userService.getUserRoles(user));
            model.addAttribute("activeTab", "orders");
            // This would normally include order data from an OrderService
            return "buyer/orders";
        } else {
            return "redirect:/buyer/login";
        }
    }

    /**
     * Display addresses page (placeholder)
     * @param model Model to add attributes
     * @return addresses page view
     */
    @GetMapping("/addresses")
    public String showAddressesPage(Model model) {
        // Get authenticated user
        Authentication auth = SecurityContextHolder.getContext().getAuthentication();
        String email = auth.getName();

        // Find user by email
        Optional<User> userOptional = userService.findByEmail(email);

        if (userOptional.isPresent()) {
            User user = userOptional.get();
            model.addAttribute("user", user);
            model.addAttribute("roles", userService.getUserRoles(user));
            model.addAttribute("activeTab", "address");
            // This would normally include address data from an AddressService
            return "buyer/addresses";
        } else {
            return "redirect:/buyer/login";
        }
    }

    /**
     * Display orders page (placeholder)
     * @param model Model to add attributes
     * @return orders page view
     */
    @GetMapping("/orders")
    public String showOrdersPage(Model model) {
        // Get authenticated user
        Authentication auth = SecurityContextHolder.getContext().getAuthentication();
        String email = auth.getName();
        
        // Find user by email
        Optional<User> userOptional = userService.findByEmail(email);
        
        if (userOptional.isPresent()) {
            User user = userOptional.get();
            model.addAttribute("user", user);
            model.addAttribute("roles", userService.getUserRoles(user));
            model.addAttribute("activeTab", "orders");
            // This would normally include order data from an OrderService
            return "buyer/orders";
        } else {
            return "redirect:/buyer/login";
        }
    }

    /**
     * Display the shopping cart page
     * This page is only accessible to authenticated users
     *
     * @param model Model to add attributes to the view
     * @return the cart view or redirect to login if not authenticated
     */
    @GetMapping("/cart")
    public String showCart(Model model) {
        try {
            // Get authenticated user
            Authentication auth = SecurityContextHolder.getContext().getAuthentication();
            String email = auth.getName();

            // Get user by email
            Optional<User> userOpt = userService.findByEmail(email);

            if(userOpt.isPresent()) {
                User user = userOpt.get();
                model.addAttribute("user", user);
                model.addAttribute("roles", userService.getUserRoles(user));

                // TODO: Add cart items to the model once cart functionality is implemented
                // model.addAttribute("cartItems", cartService.getCartItemsForUser(user));

                return "buyer/cart";
            } else {
                // Redirect to login if user not found (shouldn't happen with proper authentication)
                return "redirect:/buyer/login";
            }
        } catch (Exception e) {
            // Handle any errors and redirect to login
            return "redirect:/buyer/login";
        }
    }

<<<<<<< HEAD
=======
    /**
     * Handle POST requests to cart to prevent 405 errors
     * @return redirect to GET version of cart
     */
    @PostMapping("/cart")
    public String handleCartPost() {
        return "redirect:/buyer/cart";
    }

>>>>>>> d24d86e7
    /**
     * Check if user is authenticated
     * @return true if user is authenticated, false otherwise
     */
    private boolean isUserAuthenticated() {
        Authentication authentication = SecurityContextHolder.getContext().getAuthentication();
        return authentication != null &&
                authentication.isAuthenticated() &&
                !authentication.getName().equals("anonymousUser");
    }
}<|MERGE_RESOLUTION|>--- conflicted
+++ resolved
@@ -429,18 +429,6 @@
         }
     }
 
-<<<<<<< HEAD
-=======
-    /**
-     * Handle POST requests to cart to prevent 405 errors
-     * @return redirect to GET version of cart
-     */
-    @PostMapping("/cart")
-    public String handleCartPost() {
-        return "redirect:/buyer/cart";
-    }
-
->>>>>>> d24d86e7
     /**
      * Check if user is authenticated
      * @return true if user is authenticated, false otherwise
