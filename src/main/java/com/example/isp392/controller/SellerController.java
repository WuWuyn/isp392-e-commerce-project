--- conflicted
+++ resolved
@@ -94,33 +94,6 @@
         return "seller/account-edit-info";
     }
 
-<<<<<<< HEAD
-    @PostMapping("/edit-info")
-    public String updateUserInfo(
-            @ModelAttribute("fullName") String fullName,
-            @ModelAttribute("phone") String phone,
-            @ModelAttribute("gender") int gender,
-            @ModelAttribute("dateOfBirth") String dateOfBirth,
-            @RequestParam(value = "profilePictureFile", required = false) MultipartFile profilePictureFile,
-            RedirectAttributes redirectAttributes,
-            HttpServletRequest request) {
-        try {
-            Authentication auth = SecurityContextHolder.getContext().getAuthentication();
-            String email = auth.getName();
-            boolean updated = userService.updateUserInfo(email, fullName, phone, gender, dateOfBirth, profilePictureFile, request).isOAuth2User();
-            if (updated) {
-                redirectAttributes.addFlashAttribute("successMessage", "Your information has been updated successfully.");
-            } else {
-                redirectAttributes.addFlashAttribute("errorMessage", "Failed to update information.");
-            }
-            return "redirect:/seller/edit-info";
-        } catch (Exception e) {
-            log.error("Error updating seller info: {}", e.getMessage());
-            redirectAttributes.addFlashAttribute("errorMessage", e.getMessage());
-            return "redirect:/seller/edit-info";
-        }
-    }
-=======
 
 
 //    @PostMapping("/edit-info")
@@ -148,7 +121,6 @@
 //            return "redirect:/seller/edit-info";
 //        }
 //    }
->>>>>>> ec82cb57
 
     @GetMapping("/change-password")
     public String showChangePasswordForm(Model model) {
