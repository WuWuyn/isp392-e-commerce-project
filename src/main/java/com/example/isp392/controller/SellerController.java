--- conflicted
+++ resolved
@@ -1864,7 +1864,7 @@
             return "redirect:/seller/dashboard";
         }
 
-<<<<<<< HEAD
+
         // Xử lý tham số 'sort' để tạo đối tượng Sort
         Sort sortObj;
         switch (sort) {
@@ -1941,7 +1941,7 @@
 
         return "seller/seller-review-detail";
     }
-=======
+}
     // ==================== INVENTORY MANAGEMENT ENDPOINTS ====================
 
     /**
@@ -2190,5 +2190,4 @@
         return response;
     }
 
->>>>>>> d6db9d22
 }