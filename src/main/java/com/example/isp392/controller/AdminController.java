--- conflicted
+++ resolved
@@ -1,14 +1,11 @@
 package com.example.isp392.controller;
 
-import com.example.isp392.model.Blog;
 import com.example.isp392.model.Book;
 import com.example.isp392.model.OrderStatus;
 import com.example.isp392.model.Shop;
 import com.example.isp392.model.User;
-import com.example.isp392.repository.BlogCategoryRepository;
 import com.example.isp392.repository.CategoryRepository;
 import com.example.isp392.repository.PublisherRepository;
-<<<<<<< HEAD
 import com.example.isp392.service.AdminService;
 import com.example.isp392.service.BookService;
 import com.example.isp392.service.OrderService;
@@ -18,10 +15,6 @@
 
 import org.slf4j.Logger;
 import org.slf4j.LoggerFactory;
-=======
-import com.example.isp392.repository.ShopRepository;
-import com.example.isp392.service.*;
->>>>>>> a5b28c12
 import org.springframework.data.domain.Page;
 import org.springframework.data.domain.PageRequest;
 import org.springframework.data.domain.Pageable;
@@ -73,16 +66,10 @@
     private final CategoryRepository categoryRepository;
     private final PublisherRepository publisherRepository;
     private final ShopService shopService;
-<<<<<<< HEAD
     private final OrderService orderService;
     private final BlogService blogService;
     private final CategoryService categoryService;
     private final PublisherService publisherService;
-=======
-    private final ShopRepository shopRepository;
-    private final BlogService blogService;
-    private final BlogCategoryRepository blogCategoryRepository;
->>>>>>> a5b28c12
 
     /**
      * Constructor with explicit dependency injection
@@ -91,34 +78,23 @@
      * @param userService service for user-related operations
      * @param adminService service for admin-specific operations
      */
-<<<<<<< HEAD
-    public AdminController(UserService userService, 
-                          AdminService adminService, 
+    public AdminController(UserService userService,
+                          AdminService adminService,
                           BookService bookService,
-                          CategoryRepository categoryRepository, 
+                          CategoryRepository categoryRepository,
                           PublisherRepository publisherRepository,
                           ShopService shopService,
                           OrderService orderService, BlogService blogService, CategoryService categoryService, PublisherService publisherService) {
-=======
-    public AdminController(UserService userService, AdminService adminService, BookService bookService,
-                           CategoryRepository categoryRepository, PublisherRepository publisherRepository,
-                           ShopRepository shopRepository, ShopService shopService, BlogService blogService, BlogCategoryRepository blogCategoryRepository) {
->>>>>>> a5b28c12
         this.userService = userService;
         this.adminService = adminService;
         this.bookService = bookService;
         this.categoryRepository = categoryRepository;
         this.publisherRepository = publisherRepository;
         this.shopService = shopService;
-<<<<<<< HEAD
         this.orderService = orderService;
         this.blogService = blogService;
         this.categoryService = categoryService;
         this.publisherService = publisherService;
-=======
-        this.blogService = blogService;
-        this.blogCategoryRepository = blogCategoryRepository;
->>>>>>> a5b28c12
     }
     
     /**
@@ -141,7 +117,7 @@
         
         return "admin/admin-login";
     }
-    
+
     /**
      * Display dashboard page
      * This page is only accessible to authenticated users with ADMIN role
@@ -266,18 +242,18 @@
             // 16. Recent activities
             List<Map<String, Object>> recentActivities = adminService.getRecentActivities(10);
             model.addAttribute("recentActivities", recentActivities);
-            
+
             log.debug("Dashboard loaded with stats: users={}, products={}, activeSellers={}, pendingApprovals={}",
                 totalUsers, totalProducts, activeSellers, pendingSellerCount);
 
             // Add active menu information for sidebar highlighting
             model.addAttribute("activeMenu", "dashboard");
-            
+
             return "admin/dashboard";
         } catch (Exception e) {
             log.error("Error loading admin dashboard: {}", e.getMessage(), e);
             model.addAttribute("errorMessage", "Error loading dashboard data: " + e.getMessage());
-            
+
             // Add empty data to prevent JavaScript errors
             model.addAttribute("totalUsers", 0);
             model.addAttribute("newUsers", 0);
@@ -297,7 +273,7 @@
             model.addAttribute("systemAlerts", 0);
             model.addAttribute("recentActivities", new ArrayList<>());
             model.addAttribute("activeMenu", "dashboard");
-            
+
             return "admin/dashboard";
         }
     }
@@ -698,7 +674,6 @@
         return "redirect:" + returnUrl;
     }
 
-<<<<<<< HEAD
     // ==================== BLOG MANAGEMENT (MỚI) =====================
     // ==================================================================
 
@@ -761,74 +736,10 @@
             redirectAttributes.addFlashAttribute("successMessage", "Blog post updated successfully!");
         } catch (EntityNotFoundException e) {
             redirectAttributes.addFlashAttribute("errorMessage", e.getMessage());
-=======
-    @GetMapping("/blogs")
-    public String showBlogManagementPage(
-            @RequestParam(defaultValue = "0") int page,
-            @RequestParam(defaultValue = "10") int size,
-            @RequestParam(required = false) String keyword,
-            @RequestParam(required = false) String status,
-            @RequestParam(defaultValue = "createdDate") String sortField,
-            @RequestParam(defaultValue = "desc") String sortDir,
-            Model model) {
-
-        adminService.addAdminInfoToModel(model);
-
-        Sort sort = sortDir.equalsIgnoreCase(Sort.Direction.ASC.name()) ?
-                Sort.by(sortField).ascending() : Sort.by(sortField).descending();
-
-        Pageable pageable = PageRequest.of(page, size, sort);
-
-        Page<Blog> blogPage = blogService.getAllBlogsForAdmin(keyword, status, pageable);
-
-        model.addAttribute("blogPage", blogPage);
-        model.addAttribute("keyword", keyword);
-        model.addAttribute("statusFilter", status);
-        model.addAttribute("activeMenu", "blog");
-
-        // TRUYỀN THÔNG TIN SẮP XẾP XUỐNG VIEW
-        model.addAttribute("sortField", sortField);
-        model.addAttribute("sortDir", sortDir);
-        model.addAttribute("reverseSortDir", sortDir.equals("asc") ? "desc" : "asc"); // Đảo ngược chiều sắp xếp
-
-        return "admin/blog/blog-list";
-    }
-
-    // View Blog Details
-    @GetMapping("/blogs/detail/{id}")
-    public String showBlogDetailPage(@PathVariable("id") Integer blogId, Model model) {
-        adminService.addAdminInfoToModel(model);
-        model.addAttribute("blog", blogService.getBlogById(blogId).orElseThrow(() -> new RuntimeException("Blog not found")));
-        model.addAttribute("activeMenu", "blog");
-        return "admin/blog/blog-detail"; // New view
-    }
-
-    // Show Edit Form
-    @GetMapping("/blogs/edit/{id}")
-    public String showEditBlogForm(@PathVariable("id") Integer blogId, Model model) {
-        adminService.addAdminInfoToModel(model);
-        model.addAttribute("blog", blogService.getBlogById(blogId).orElseThrow(() -> new RuntimeException("Blog not found")));
-        model.addAttribute("activeMenu", "blog");
-        return "admin/blog/blog-edit"; // New view
-    }
-
-    // Process Edit
-    @PostMapping("/blogs/edit/{id}")
-    public String processEditBlogByAdmin(@PathVariable("id") Integer blogId,
-                                         @RequestParam String title,
-                                         @RequestParam String content,
-                                         RedirectAttributes redirectAttributes) {
-        try {
-            blogService.updateBlogByAdmin(blogId, title, content);
-            redirectAttributes.addFlashAttribute("successMessage", "Blog post updated successfully.");
-        } catch (Exception e) {
-            redirectAttributes.addFlashAttribute("errorMessage", "Error updating post: " + e.getMessage());
->>>>>>> a5b28c12
         }
         return "redirect:/admin/blogs";
     }
 
-<<<<<<< HEAD
     @PostMapping("/blogs/delete/{id}")
     public String deleteBlogPost(@PathVariable("id") Integer id, RedirectAttributes redirectAttributes) {
         try {
@@ -836,24 +747,10 @@
             redirectAttributes.addFlashAttribute("successMessage", "Blog post deleted successfully.");
         } catch (EntityNotFoundException e) {
             redirectAttributes.addFlashAttribute("errorMessage", e.getMessage());
-=======
-    // Delete Blog
-    @PostMapping("/blogs/delete/{id}")
-    public String deleteBlogByAdmin(@PathVariable("id") Integer blogId,
-                                    RedirectAttributes redirectAttributes) {
-        try {
-            // We need the current admin user to call the delete method
-            User adminUser = adminService.getCurrentAdminUser().orElseThrow(() -> new IllegalStateException("Admin user not found"));
-            blogService.deleteBlog(blogId, adminUser);
-            redirectAttributes.addFlashAttribute("successMessage", "Blog post deleted successfully.");
-        } catch (Exception e) {
-            redirectAttributes.addFlashAttribute("errorMessage", "Error deleting post: " + e.getMessage());
->>>>>>> a5b28c12
         }
         return "redirect:/admin/blogs";
     }
 
-<<<<<<< HEAD
     @PostMapping("/blogs/toggle-pin/{id}")
     public String togglePinBlogPost(@PathVariable("id") Integer id, RedirectAttributes redirectAttributes) {
         try {
@@ -861,22 +758,10 @@
             redirectAttributes.addFlashAttribute("successMessage", message);
         } catch (EntityNotFoundException e) {
             redirectAttributes.addFlashAttribute("errorMessage", e.getMessage());
-=======
-    // Pin/Unpin Blog
-    @PostMapping("/blogs/toggle-pin/{id}")
-    public String togglePinStatus(@PathVariable("id") Integer blogId, RedirectAttributes redirectAttributes) {
-        try {
-            Blog blog = blogService.togglePinStatus(blogId);
-            String message = blog.isPinned() ? "Blog post pinned." : "Blog post unpinned.";
-            redirectAttributes.addFlashAttribute("successMessage", message);
-        } catch (Exception e) {
-            redirectAttributes.addFlashAttribute("errorMessage", "Error changing pin status: " + e.getMessage());
->>>>>>> a5b28c12
         }
         return "redirect:/admin/blogs";
     }
 
-<<<<<<< HEAD
     @PostMapping("/blogs/toggle-lock/{id}")
     public String toggleLockBlogPost(@PathVariable("id") Integer id, RedirectAttributes redirectAttributes) {
         try {
@@ -884,33 +769,7 @@
             redirectAttributes.addFlashAttribute("successMessage", message);
         } catch (EntityNotFoundException e) {
             redirectAttributes.addFlashAttribute("errorMessage", e.getMessage());
-=======
-    // Lock/Unlock Blog
-    @PostMapping("/blogs/toggle-lock/{id}")
-    public String toggleLockStatus(@PathVariable("id") Integer blogId, RedirectAttributes redirectAttributes) {
-        try {
-            Blog blog = blogService.toggleLockStatus(blogId);
-            String message = blog.isLocked() ? "Blog post locked." : "Blog post unlocked.";
-            redirectAttributes.addFlashAttribute("successMessage", message);
-        } catch (Exception e) {
-            redirectAttributes.addFlashAttribute("errorMessage", "Error changing lock status: " + e.getMessage());
         }
         return "redirect:/admin/blogs";
     }
-
-
-    // Move Blog to new category
-    @PostMapping("/blogs/move/{id}")
-    public String moveBlogPost(@PathVariable("id") Integer blogId,
-                               @RequestParam Integer newCategoryId,
-                               RedirectAttributes redirectAttributes) {
-        try {
-            blogService.moveBlogCategory(blogId, newCategoryId);
-            redirectAttributes.addFlashAttribute("successMessage", "Blog post moved to new category.");
-        } catch (Exception e) {
-            redirectAttributes.addFlashAttribute("errorMessage", "Error moving post: " + e.getMessage());
->>>>>>> a5b28c12
-        }
-        return "redirect:/admin/blogs";
-    }
 }