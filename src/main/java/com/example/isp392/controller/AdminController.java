package com.example.isp392.controller;

import com.example.isp392.model.Book;
import com.example.isp392.model.OrderStatus;
import com.example.isp392.model.Shop;
import com.example.isp392.model.User;
import com.example.isp392.model.BookReview;
import com.example.isp392.model.BlogComment;
import com.example.isp392.repository.CategoryRepository;
import com.example.isp392.repository.PublisherRepository;
<<<<<<< HEAD
import com.example.isp392.service.*;
=======
import com.example.isp392.service.AdminService;
import com.example.isp392.service.BookService;
import com.example.isp392.service.OrderService;
import com.example.isp392.service.ShopService;
import com.example.isp392.service.UserService;

>>>>>>> d6db9d22
import com.fasterxml.jackson.databind.ObjectMapper;
import com.example.isp392.service.FileStorageService;

import java.math.BigDecimal;
import java.math.RoundingMode;
import java.time.format.DateTimeFormatter;

import org.slf4j.Logger;
import org.slf4j.LoggerFactory;
import org.springframework.data.domain.Page;
import org.springframework.data.domain.PageRequest;
import org.springframework.data.domain.Pageable;
import org.springframework.data.domain.Sort;
import org.springframework.security.core.Authentication;
import org.springframework.security.core.context.SecurityContextHolder;
import org.springframework.security.core.userdetails.UserDetails;
import org.springframework.stereotype.Controller;
import org.springframework.ui.Model;
import org.springframework.validation.BindingResult;
import org.springframework.web.bind.annotation.*;
import org.springframework.web.multipart.MultipartFile;
import org.springframework.web.servlet.mvc.support.RedirectAttributes;


import com.example.isp392.model.Blog;
import jakarta.persistence.EntityNotFoundException;

import org.springframework.data.jpa.domain.Specification;
import org.springframework.format.annotation.DateTimeFormat;
import java.io.IOException;
import java.io.InputStream;
import java.math.BigDecimal;
import java.nio.file.Files;
import java.nio.file.Path;
import java.nio.file.Paths;
import java.nio.file.StandardCopyOption;
import java.time.LocalDate;
import java.time.LocalDateTime;
import java.util.ArrayList;
import java.util.HashMap;
import java.util.List;
import java.util.Map;
import java.util.Optional;
import java.util.Set;
import java.util.stream.Collectors;

import jakarta.servlet.http.HttpServletResponse;

/**
 * Controller for handling admin-related requests
 * This controller manages the admin login page and admin panel pages
 */
@Controller
@RequestMapping("/admin")
public class AdminController {

    private static final Logger log = LoggerFactory.getLogger(AdminController.class);
    private final UserService userService;
    private final AdminService adminService;
    private final BookService bookService;
    private final CategoryRepository categoryRepository;
    private final PublisherRepository publisherRepository;
    private final ShopService shopService;
    private final OrderService orderService;
    private final BlogService blogService;
    private final CategoryService categoryService;
    private final PublisherService publisherService;
    private final ModerationService moderationService;
    private final SystemSettingService systemSettingService;
    private final FileStorageService fileStorageService;

    /**
     * Constructor with explicit dependency injection
     * Using constructor injection instead of @Autowired for better clarity and testability
     *
     * @param userService  service for user-related operations
     * @param adminService service for admin-specific operations
     */
    public AdminController(UserService userService,
                           AdminService adminService,
                           BookService bookService,
                           CategoryRepository categoryRepository,
                           PublisherRepository publisherRepository,
                           ShopService shopService,
                           OrderService orderService, BlogService blogService, CategoryService categoryService, PublisherService publisherService
            , ModerationService moderationService, SystemSettingService systemSettingService, FileStorageService fileStorageService) {
        this.userService = userService;
        this.adminService = adminService;
        this.bookService = bookService;
        this.categoryRepository = categoryRepository;
        this.publisherRepository = publisherRepository;
        this.shopService = shopService;
        this.orderService = orderService;
        this.blogService = blogService;
        this.categoryService = categoryService;
        this.publisherService = publisherService;
        this.moderationService = moderationService;
        this.systemSettingService = systemSettingService;
        this.fileStorageService = fileStorageService;

    }

    /**
     * Display admin login page
     * This page is accessible to everyone, but only admin users can successfully login
     *
     * @return the admin login view
     */
    @GetMapping("/login")
    public String showAdminLoginPage(Model model) {
        // Check if user is already authenticated
        Authentication auth = SecurityContextHolder.getContext().getAuthentication();
        if (auth != null && auth.isAuthenticated() && !auth.getName().equals("anonymousUser") && auth.getAuthorities().stream().anyMatch(a -> a.getAuthority().equals("ROLE_ADMIN"))) {
            // If user is authenticated and has ADMIN role, redirect to product management
            return "redirect:/admin/dashboard";
        }

        // No active menu for login page
        model.addAttribute("activeMenu", "");

        return "admin/admin-login";
    }

    /**
     * Display dashboard page
     * This page is only accessible to authenticated users with ADMIN role
     *
     * @param model Model to add attributes
     * @return the dashboard view
     */
    @GetMapping("/dashboard")
    public String showDashboardPage(Model model) {
        try {
            // Use AdminService to get the current admin user
            Optional<User> adminUserOpt = adminService.getCurrentAdminUser();
            if (adminUserOpt.isPresent()) {
                User adminUser = adminUserOpt.get();
                model.addAttribute("user", adminUser);
                model.addAttribute("roles", userService.getUserRoles(adminUser));
                String firstName = adminService.extractFirstName(adminUser.getFullName());
                model.addAttribute("firstName", firstName);
            }

            // === Dashboard statistics ===
            // 1. Total users count
            long totalUsers = userService.countAllUsers();
            model.addAttribute("totalUsers", totalUsers);

            // 2. New users (registered in the last 30 days)
            long newUsers = adminService.countNewUsers(30);
            model.addAttribute("newUsers", newUsers);

            // 3. Buyers count
            long buyerCount = adminService.countUsersByRole("BUYER");
            model.addAttribute("buyerCount", buyerCount);

            // 4. Sellers count
            long sellerCount = adminService.countUsersByRole("SELLER");
            model.addAttribute("sellerCount", sellerCount);

            // 5. Active sellers (count of shops with APPROVED status and active)
            long activeSellers = shopService.countActiveSellers();
            model.addAttribute("activeSellers", activeSellers);

            // 6. Total products
            long totalProducts = bookService.countAllBooks();
            model.addAttribute("totalProducts", totalProducts);

            // 7. New products listed (in last 30 days)
            long newProducts = adminService.countNewProducts(30);
            model.addAttribute("newProducts", newProducts);

            // 8. Pending seller approvals count
            long pendingSellerCount = shopService.countPendingShops();
            model.addAttribute("newSellerRegistrations", pendingSellerCount);

            // 9. Platform revenue (commission from orders) - Assuming 10% commission
            BigDecimal platformRevenue = adminService.calculateTotalPlatformRevenue();
            model.addAttribute("totalRevenue", platformRevenue);

            // NEW: Total orders across the platform
            long totalPlatformOrders = adminService.countAllOrders();
            model.addAttribute("totalPlatformOrders", totalPlatformOrders);

            // NEW: Average order value across the platform
            BigDecimal averageOrderValue = adminService.calculateAverageOrderValue();
            model.addAttribute("averageOrderValue", averageOrderValue);

            // NEW: Total platform views
            int totalPlatformViews = adminService.getTotalPlatformViews();
            model.addAttribute("totalPlatformViews", totalPlatformViews);

            // NEW: Top viewed products
            List<Map<String, Object>> topViewedProducts = adminService.getTopViewedProducts(5);
            model.addAttribute("topViewedProducts", topViewedProducts);
            // For chart.js: push product titles and views as JSON arrays
            List<String> productTitles = new ArrayList<>();
            List<Integer> productViewsCounts = new ArrayList<>();
            for (Map<String, Object> pv : topViewedProducts) {
                productTitles.add((String) pv.get("title"));
                productViewsCounts.add(pv.get("viewsCount") != null ? ((Number) pv.get("viewsCount")).intValue() : 0);
            }
            model.addAttribute("productViewsLabelsJson", safeConvertToJsonArray(productTitles));
            model.addAttribute("productViewsDataJson", safeConvertToJsonArray(productViewsCounts));

            // 10. Daily revenue data for the last 7 days
            List<Map<String, Object>> dailyRevenueData = adminService.getDailyPlatformRevenue();
            List<String> dayLabels = new ArrayList<>();
            List<BigDecimal> dailyRevenueValues = new ArrayList<>();
            BigDecimal totalRevenueLast7Days = BigDecimal.ZERO;

            for (Map<String, Object> data : dailyRevenueData) {
                dayLabels.add((String) data.get("day"));
                dailyRevenueValues.add((BigDecimal) data.get("revenue"));
                totalRevenueLast7Days = totalRevenueLast7Days.add((BigDecimal) data.get("revenue"));
            }

            model.addAttribute("dailyLabelsJson", safeConvertToJsonArray(dayLabels));
            model.addAttribute("dailyRevenueJson", safeConvertToJsonArray(dailyRevenueValues));
            model.addAttribute("totalRevenueLast7Days", totalRevenueLast7Days);

            // 11. User distribution data for chart
            List<Integer> userDistribution = new ArrayList<>();
            userDistribution.add(Long.valueOf(buyerCount).intValue());
            userDistribution.add(Long.valueOf(sellerCount).intValue());
            userDistribution.add(adminService.countUsersByRole("ADMIN").intValue());
            model.addAttribute("userDistributionJson", safeConvertToJsonArray(userDistribution));

            // 12. Top products by sales
            List<Map<String, Object>> topProducts = adminService.getTopSellingProducts(5);
            model.addAttribute("topProducts", topProducts);

            // 13. Top sellers by revenue
            List<Map<String, Object>> topSellers = adminService.getTopSellers(5);
            model.addAttribute("topSellers", topSellers);

            // 14. Recent orders
            List<Map<String, Object>> recentOrders = adminService.getRecentOrders(5);
            model.addAttribute("recentOrders", recentOrders);

            // 15. System alerts (mocked for now)
            int systemAlerts = 0;
            model.addAttribute("systemAlerts", systemAlerts);

            // 16. Recent activities
            List<Map<String, Object>> recentActivities = adminService.getRecentActivities(10);
            model.addAttribute("recentActivities", recentActivities);

            log.debug("Dashboard loaded with stats: users={}, products={}, activeSellers={}, pendingApprovals={}",
                    totalUsers, totalProducts, activeSellers, pendingSellerCount);

            // Add active menu information for sidebar highlighting
            model.addAttribute("activeMenu", "dashboard");

            return "admin/dashboard";
        } catch (Exception e) {
            log.error("Error loading admin dashboard: {}", e.getMessage(), e);
            model.addAttribute("errorMessage", "Error loading dashboard data: " + e.getMessage());

            // Add empty data to prevent JavaScript errors
            model.addAttribute("totalUsers", 0);
            model.addAttribute("newUsers", 0);
            model.addAttribute("buyerCount", 0);
            model.addAttribute("sellerCount", 0);
            model.addAttribute("activeSellers", 0);
            model.addAttribute("totalProducts", 0);
            model.addAttribute("newProducts", 0);
            model.addAttribute("newSellerRegistrations", 0);
            model.addAttribute("totalRevenue", BigDecimal.ZERO);
            model.addAttribute("totalRevenueLast7Days", BigDecimal.ZERO);
            model.addAttribute("dailyLabelsJson", "[]");
            model.addAttribute("dailyRevenueJson", "[]");
            model.addAttribute("topProducts", new ArrayList<>());
            model.addAttribute("topSellers", new ArrayList<>());
            model.addAttribute("recentOrders", new ArrayList<>());
            model.addAttribute("systemAlerts", 0);
            model.addAttribute("recentActivities", new ArrayList<>());
            model.addAttribute("activeMenu", "dashboard");

            return "admin/dashboard";
        }
    }

    /**
     * Convert a list to a JSON array string safely using the standard Jackson library
     *
     * @param <T>  Type of list elements
     * @param list List to convert
     * @return JSON array string
     */
    private <T> String safeConvertToJsonArray(List<T> list) {
        if (list == null) {
            return "[]";
        }
        try {
            ObjectMapper objectMapper = new ObjectMapper();
            return objectMapper.writeValueAsString(list);
        } catch (Exception e) {
            log.error("Error converting list to JSON array: {}", e.getMessage());
            return "[]"; // Fallback on error
        }
    }

    /**
     * Display blog management page
     * This page is only accessible to authenticated users with ADMIN role
     *
     * @param model Model to add attributes
     * @return the blog management view
     */
    @GetMapping("/blog")
    public String showBlogManagementPage(Model model) {
        // Use AdminService to get the current admin user
        Optional<User> adminUserOpt = adminService.getCurrentAdminUser();

        if (adminUserOpt.isPresent()) {
            User adminUser = adminUserOpt.get();
            model.addAttribute("user", adminUser);
            model.addAttribute("roles", userService.getUserRoles(adminUser));
            String firstName = adminService.extractFirstName(adminUser.getFullName());
            model.addAttribute("firstName", firstName);
        }

        // Add active menu information for sidebar highlighting
        model.addAttribute("activeMenu", "blog");

        return "admin/blog-management";
    }

    /**
     * Default admin page - redirects to product management
     *
     * @return redirect to product management page
     */
    @GetMapping({"", "/"})
    public String defaultAdminPage(Model model) {
        model.addAttribute("activeMenu", "product");
        return "redirect:/admin/dashboard";
    }

    // user management
    @GetMapping("/users")
    public String showUserManagementPage(
            @RequestParam(name = "page", defaultValue = "1") int pageNo,
            @RequestParam(name = "size", defaultValue = "10") int size,
            @RequestParam(name = "keyword", required = false) String keyword,
            @RequestParam(name = "role", required = false) String role,
            @RequestParam(name = "status", required = false) String status,
            Model model) {

        adminService.addAdminInfoToModel(model);

        // Tạo đối tượng Pageable. Chuyển pageNo từ 1-based sang 0-based
        Pageable pageable = PageRequest.of(pageNo - 1, size, Sort.by("userId").ascending());

        // Gọi phương thức searchUsers của bạn với Pageable
        Page<User> userPage = userService.searchUsers(keyword, role, status, pageable);


        model.addAttribute("userPage", userPage); // Đối tượng Page chính
        model.addAttribute("currentPage", pageNo); // Số trang hiện tại (1-based)
        model.addAttribute("totalPages", userPage.getTotalPages()); // Tổng số trang
        model.addAttribute("totalItems", userPage.getTotalElements()); // Tổng số user
        model.addAttribute("keyword", keyword);
        model.addAttribute("roleFilter", role);
        model.addAttribute("statusFilter", status);

        // Đặt menu active
        model.addAttribute("activeMenu", "users");

        return "admin/user/user-list";
    }

    @GetMapping("/users/details/{id}")
    public String showUserDetailsPage(@PathVariable("id") Integer userId, Model model) {
        adminService.addAdminInfoToModel(model);
        try {
            User user = userService.findUserById(userId);
            model.addAttribute("user", user);
            model.addAttribute("activeMenu", "user");
            model.addAttribute("activeSubMenu", "user-details");
            return "admin/user/user-details";
        } catch (RuntimeException e) {
            return "redirect:/admin/users?error=UserNotFound";
        }
    }

    @GetMapping("/users/edit/{id}")
    public String showEditUserForm(@PathVariable("id") Integer userId, Model model, RedirectAttributes redirectAttributes, Authentication authentication) { // Thêm Authentication
        try {
            User user = userService.findUserById(userId);
            adminService.addAdminInfoToModel(model); // Giả định phương thức này đã thêm thông tin admin hiện tại vào model

            // Lấy thông tin admin đang đăng nhập để so sánh ở frontend
            UserDetails loggedInUserDetails = (UserDetails) authentication.getPrincipal();
            User loggedInAdmin = userService.findByEmailDirectly(loggedInUserDetails.getUsername());
            model.addAttribute("loggedInAdminId", loggedInAdmin.getUserId());


            Set<String> currentUserRoles = user.getUserRoles().stream()
                    .map(ur -> ur.getRole().getRoleName())
                    .collect(Collectors.toSet());
            model.addAttribute("allRoles", userService.getAllRoles());
            model.addAttribute("currentUserRoles", currentUserRoles);
            model.addAttribute("user", user);
            model.addAttribute("activeMenu", "user");
            return "admin/user/edit-user";
        } catch (RuntimeException e) {
            redirectAttributes.addFlashAttribute("errorMessage", "User not found!");
            return "redirect:/admin/users";
        }
    }


    @PostMapping("/users/update/{id}")
    public String updateUserByAdmin(@PathVariable("id") Integer userId,
                                    @RequestParam(name = "isActive", required = false) Boolean isActive, // Thay đổi thành Boolean để xử lý trường hợp bị disable
                                    @RequestParam(name = "roles", required = false) List<String> roles,
                                    Authentication authentication,
                                    RedirectAttributes redirectAttributes) {

        UserDetails loggedInUser = (UserDetails) authentication.getPrincipal();
        User adminUser = userService.findByEmailDirectly(loggedInUser.getUsername());

        // Lấy thông tin user cần cập nhật
        User userToUpdate = userService.findUserById(userId);

        // *** LOGIC BẢO VỆ MỚI ***
        // Nếu admin đang cố gắng chỉnh sửa chính mình
        if (userToUpdate.getUserId().equals(adminUser.getUserId())) {
            redirectAttributes.addFlashAttribute("warningMessage", "You cannot change your own roles or status.");
            // Chỉ cập nhật các thông tin khác nếu có, trong trường hợp này không có nên ta chuyển hướng luôn
            return "redirect:/admin/users/edit/" + userId;
        }


        // Kiểm tra nếu không phải tự sửa, vai trò phải được cung cấp
        if (roles == null || roles.isEmpty()) {
            redirectAttributes.addFlashAttribute("errorMessage", "Error: A user must have at least one role.");
            return "redirect:/admin/users/edit/" + userId;
        }

        try {
            boolean newIsActiveStatus = (isActive != null);

            userService.updateUserActivationStatus(userId, newIsActiveStatus);
            userService.updateUserRoles(userId, roles);

            redirectAttributes.addFlashAttribute("successMessage", "User information updated successfully.");
        } catch (Exception e) {
            redirectAttributes.addFlashAttribute("errorMessage", "Error updating user: " + e.getMessage());
        }
        return "redirect:/admin/users";
    }
    //  VÙNG QUẢN LÝ SẢN PHẨM (PRODUCTS)

    @GetMapping("/products")
    public String showProductList(
            @RequestParam(name = "page", defaultValue = "0") int page,
            @RequestParam(name = "size", defaultValue = "10") int size,
            @RequestParam(name = "sortField", defaultValue = "title") String sortField,
            @RequestParam(name = "sortDir", defaultValue = "ASC") String sortDir,
            @RequestParam(name = "keyword", required = false) String keyword,
            @RequestParam(name = "categoryId", required = false) Integer categoryId, // <<< THÊM THAM SỐ NÀY
            Model model) {

        adminService.addAdminInfoToModel(model);

        // Chuyển categoryId thành List<Integer> để tương thích với service
        List<Integer> categoryIds = null;
        if (categoryId != null) {
            categoryIds = List.of(categoryId);
        }

        // Gọi phương thức findBooks hợp nhất, truyền categoryIds vào
        Page<Book> bookPage = bookService.findBooks(keyword, categoryIds, null, null, null, null, page, size, sortField, sortDir, false); // <<< THÊM 'false'

        model.addAttribute("bookPage", bookPage);
        model.addAttribute("activeMenu", "product");
        model.addAttribute("activeSubMenu", "product-list");
        model.addAttribute("sortField", sortField);
        model.addAttribute("sortDir", sortDir);
        model.addAttribute("keyword", keyword);
        model.addAttribute("reverseSortDir", sortDir.equals("ASC") ? "DESC" : "ASC");

        // <<< THÊM CÁC THUỘC TÍNH MỚI CHO VIEW >>>
        model.addAttribute("allCategories", categoryRepository.findAll(Sort.by("categoryName"))); // Lấy tất cả category để đổ ra dropdown
        model.addAttribute("selectedCategoryId", categoryId); // Giữ lại category đã chọn để hiển thị

        return "admin/product/product-management";
    }

    @GetMapping("/products/add")
    public String showAddProductForm(Model model) {
        adminService.addAdminInfoToModel(model);
        model.addAttribute("book", new Book());
        model.addAttribute("categories", categoryRepository.findAll());
        model.addAttribute("publishers", publisherRepository.findAll());
        model.addAttribute("activeMenu", "product");
        model.addAttribute("activeSubMenu", "product-add");
        return "admin/product/add-product";
    }

    @PostMapping("/products/add")
    public String saveProduct(@ModelAttribute("book") Book book, BindingResult result, RedirectAttributes redirectAttributes) {
        if (result.hasErrors()) {
            return "admin/product/add-product";
        }

        Shop defaultShop = shopService.getShopById(1);

        book.setShop(defaultShop);
        book.setDateAdded(LocalDate.now());
        bookService.save(book);

        redirectAttributes.addFlashAttribute("successMessage", "Book added successfully!");
        return "redirect:/admin/products";
    }

    @GetMapping("/products/edit/{id}")
    public String showEditProductForm(@PathVariable("id") Integer bookId, Model model) {
        adminService.addAdminInfoToModel(model);
        Optional<Book> bookOptional = bookService.getBookById(bookId);
        if (bookOptional.isPresent()) {
            model.addAttribute("book", bookOptional.get());
            model.addAttribute("categories", categoryRepository.findAll());
            model.addAttribute("publishers", publisherRepository.findAll());
            model.addAttribute("activeMenu", "product");
            return "admin/product/edit-product";
        }
        return "redirect:/admin/products";
    }

    @PostMapping("/products/edit/{id}")
    public String updateProduct(@PathVariable("id") Integer bookId,
                                @ModelAttribute("book") Book bookFromForm,
                                @RequestParam("coverImageFile") MultipartFile coverImageFile, // Nhận tệp tải lên
                                BindingResult result,
                                RedirectAttributes redirectAttributes) {

        if (result.hasErrors()) {
            return "admin/product/edit-product";
        }

        Optional<Book> existingBookOpt = bookService.getBookById(bookId);

        if (existingBookOpt.isPresent()) {
            Book existingBook = existingBookOpt.get();

            existingBook.setTitle(bookFromForm.getTitle());
            existingBook.setStockQuantity(bookFromForm.getStockQuantity());
            existingBook.setAuthors(bookFromForm.getAuthors());
            existingBook.setDescription(bookFromForm.getDescription());
            existingBook.setSellingPrice(bookFromForm.getSellingPrice());
            existingBook.setOriginalPrice(bookFromForm.getOriginalPrice());
            existingBook.setPublisher(bookFromForm.getPublisher());
            existingBook.setCategories(bookFromForm.getCategories());
            existingBook.setActive(bookFromForm.getActive());
            existingBook.setSellingPrice(bookFromForm.getSellingPrice());
            existingBook.setOriginalPrice(bookFromForm.getOriginalPrice());

            // Xử lý upload ảnh mới nếu có
            if (coverImageFile != null && !coverImageFile.isEmpty()) {
                try {
                    String uploadDir = "src/main/resources/static/images/uploads/";
                    Path uploadPath = Paths.get(uploadDir);

                    if (!Files.exists(uploadPath)) {
                        Files.createDirectories(uploadPath);
                    }

                    String uniqueFilename = System.currentTimeMillis() + "_" + coverImageFile.getOriginalFilename();
                    Path filePath = uploadPath.resolve(uniqueFilename);

                    try (InputStream inputStream = coverImageFile.getInputStream()) {
                        Files.copy(inputStream, filePath, StandardCopyOption.REPLACE_EXISTING);
                    }

                    // Cập nhật đường dẫn ảnh mới cho sách
                    existingBook.setCoverImgUrl("/images/uploads/" + uniqueFilename);

                } catch (IOException e) {
                    e.printStackTrace();
                    redirectAttributes.addFlashAttribute("errorMessage", "Error uploading image: " + e.getMessage());
                    return "redirect:/admin/products/edit/" + bookId;
                }
            }
            // Nếu không có tệp mới, đường dẫn ảnh cũ sẽ được giữ nguyên

            bookService.save(existingBook);
            redirectAttributes.addFlashAttribute("successMessage", "Book updated successfully!");
        } else {
            redirectAttributes.addFlashAttribute("errorMessage", "Book not found!");
        }

        return "redirect:/admin/products";
    }

    @GetMapping("/products/detail/{id}")
    public String showProductDetail(@PathVariable("id") Integer bookId, Model model) {
        adminService.addAdminInfoToModel(model);
        Optional<Book> bookOptional = bookService.getBookById(bookId);

        if (bookOptional.isPresent()) {
            model.addAttribute("book", bookOptional.get());
            model.addAttribute("activeMenu", "product");

            // ĐẢM BẢO DÒNG NÀY TRẢ VỀ CHÍNH XÁC NHƯ SAU
            return "admin/product/product-detail";
        }

        return "redirect:/admin/products";
    }

    @PostMapping("/products/delete/{id}")
    public String deleteProduct(@PathVariable("id") Integer id, RedirectAttributes redirectAttributes) {
        try {
            // Get current authenticated user to check ownership if needed (optional but good practice)
            // For now, we will just perform the action
            bookService.deleteBook(id); // This now deactivates the book
            redirectAttributes.addFlashAttribute("successMessage", "Product has been hidden successfully!");
        } catch (Exception e) {
            log.error("Error hiding product: {}", e.getMessage());
            redirectAttributes.addFlashAttribute("errorMessage", "Error hiding product: " + e.getMessage());
        }
        return "redirect:/admin/products";
    }

    // đăng kí seller
    @GetMapping("/seller-approvals")
    public String showSellerApprovalQueue(Model model) {
        adminService.addAdminInfoToModel(model);
        List<Shop> pendingShops = shopService.getPendingShops();
        model.addAttribute("pendingShops", pendingShops);
        model.addAttribute("activeMenu", "seller");
        model.addAttribute("activeSubMenu", "seller-approval");
        List<Shop> rejectedShops = shopService.getRejectedShops();
        model.addAttribute("rejectedShops", rejectedShops);
        return "admin/seller-approval";
    }

    @GetMapping("/shops/detail/{id}")
    public String showShopDetailPage(@PathVariable("id") Integer shopId, Model model) {
        adminService.addAdminInfoToModel(model);
        Shop shop = shopService.getShopById(shopId); // Assuming shopService has a getShopById method
        if (shop == null) return "redirect:/admin/seller-approvals";

        model.addAttribute("shop", shop);
        model.addAttribute("activeMenu", "seller");
        return "admin/shop-detail";
    }


    // === CÁC PHƯƠNG THỨC CẦN SỬA ĐỔI ===

    @PostMapping("/seller-approvals/approve/{id}")
    public String approveSeller(@PathVariable("id") Integer shopId,
                                @RequestParam("returnUrl") String returnUrl, // <<< THÊM THAM SỐ NÀY
                                RedirectAttributes redirectAttributes,
                                Authentication authentication) {
        try {
            // Lấy thông tin admin đang đăng nhập
            User currentAdmin = adminService.getCurrentAdminUser()
                    .orElseThrow(() -> new IllegalStateException("Admin user not found in session. Please login again."));

            // Gọi service với đủ tham số
            shopService.approveShop(shopId, currentAdmin);
            redirectAttributes.addFlashAttribute("successMessage", "Shop has been approved successfully.");
        } catch (Exception e) {
            redirectAttributes.addFlashAttribute("errorMessage", "Error: " + e.getMessage());
        }
        return "redirect:" + returnUrl;
    }

    @PostMapping("/seller-approvals/reject/{id}")
    public String rejectSeller(@PathVariable("id") Integer shopId,
                               @RequestParam("reason") String reason,
                               @RequestParam("returnUrl") String returnUrl, // <<< THÊM THAM SỐ NÀY
                               RedirectAttributes redirectAttributes,
                               Authentication authentication) {
        try {
            if (reason == null || reason.trim().isEmpty()) {
                redirectAttributes.addFlashAttribute("errorMessage", "Reason for rejection cannot be empty.");
                return "redirect:/admin/seller-approvals";
            }

            // Lấy thông tin admin đang đăng nhập
            User currentAdmin = adminService.getCurrentAdminUser()
                    .orElseThrow(() -> new IllegalStateException("Admin user not found in session. Please login again."));

            // Gọi service với đủ tham số
            shopService.rejectShop(shopId, reason, currentAdmin);
            redirectAttributes.addFlashAttribute("successMessage", "The shop application has been rejected.");
        } catch (Exception e) {
            redirectAttributes.addFlashAttribute("errorMessage", "Error: " + e.getMessage());
        }
        return "redirect:" + returnUrl;
    }

    // ==================== BLOG MANAGEMENT (MỚI) =====================
    // ==================================================================

    @GetMapping("/blogs")
    public String showBlogListPage(
            @RequestParam(name = "page", defaultValue = "0") int page,
            @RequestParam(name = "size", defaultValue = "10") int size,
            @RequestParam(name = "keyword", required = false) String keyword,
            @RequestParam(name = "status", required = false) String status,
            @RequestParam(name = "sortField", defaultValue = "createdDate") String sortField,
            @RequestParam(name = "sortDir", defaultValue = "desc") String sortDir,
            Model model) {

        adminService.addAdminInfoToModel(model);
        Sort.Direction direction = "asc".equalsIgnoreCase(sortDir) ? Sort.Direction.ASC : Sort.Direction.DESC;
        Pageable pageable = PageRequest.of(page, size, Sort.by(direction, sortField));

        Page<Blog> blogPage = blogService.findBlogsForAdmin(keyword, status, pageable);

        model.addAttribute("blogPage", blogPage);
        model.addAttribute("activeMenu", "blog");
        model.addAttribute("keyword", keyword);
        model.addAttribute("statusFilter", status);
        model.addAttribute("sortField", sortField);
        model.addAttribute("sortDir", sortDir);
        model.addAttribute("reverseSortDir", "asc".equals(sortDir) ? "desc" : "asc");
        return "admin/blog/blog-list";
    }

    @GetMapping("/blogs/detail/{id}")
    public String showBlogDetailPage(@PathVariable("id") Integer id, Model model, RedirectAttributes redirectAttributes) {
        adminService.addAdminInfoToModel(model);
        Optional<Blog> blogOpt = blogService.getBlogById(id);
        if (blogOpt.isEmpty()) {
            redirectAttributes.addFlashAttribute("errorMessage", "Blog post not found.");
            return "redirect:/admin/blogs";
        }
        model.addAttribute("blog", blogOpt.get());
        model.addAttribute("activeMenu", "blog");
        return "admin/blog/blog-detail";
    }

    @GetMapping("/blogs/edit/{id}")
    public String showEditBlogForm(@PathVariable("id") Integer id, Model model, RedirectAttributes redirectAttributes) {
        adminService.addAdminInfoToModel(model);
        Optional<Blog> blogOpt = blogService.getBlogById(id);
        if (blogOpt.isEmpty()) {
            redirectAttributes.addFlashAttribute("errorMessage", "Blog post not found.");
            return "redirect:/admin/blogs";
        }
        model.addAttribute("blog", blogOpt.get());
        model.addAttribute("activeMenu", "blog");
        return "admin/blog/blog-edit";
    }

    @PostMapping("/blogs/edit/{id}")
    public String updateBlogPost(@PathVariable("id") Integer id, @ModelAttribute("blog") Blog blog, RedirectAttributes redirectAttributes) {
        try {
            blogService.updateBlog(id, blog);
            redirectAttributes.addFlashAttribute("successMessage", "Blog post updated successfully!");
        } catch (EntityNotFoundException e) {
            redirectAttributes.addFlashAttribute("errorMessage", e.getMessage());
        }
        return "redirect:/admin/blogs";
    }

    @PostMapping("/blogs/delete/{id}")
    public String deleteBlogPost(@PathVariable("id") Integer id, RedirectAttributes redirectAttributes) {
        try {
            blogService.deleteBlogById(id);
            redirectAttributes.addFlashAttribute("successMessage", "Blog post deleted successfully.");
        } catch (EntityNotFoundException e) {
            redirectAttributes.addFlashAttribute("errorMessage", e.getMessage());
        }
        return "redirect:/admin/blogs";
    }

    @PostMapping("/blogs/toggle-pin/{id}")
    public String togglePinBlogPost(@PathVariable("id") Integer id, RedirectAttributes redirectAttributes) {
        try {
            String message = blogService.togglePinStatus(id) ? "Post has been pinned." : "Post has been unpinned.";
            redirectAttributes.addFlashAttribute("successMessage", message);
        } catch (EntityNotFoundException e) {
            redirectAttributes.addFlashAttribute("errorMessage", e.getMessage());
        }
        return "redirect:/admin/blogs";
    }

    @PostMapping("/blogs/toggle-lock/{id}")
    public String toggleLockBlogPost(@PathVariable("id") Integer id, RedirectAttributes redirectAttributes) {
        try {
            String message = blogService.toggleLockStatus(id) ? "Post has been locked." : "Post has been unlocked.";
            redirectAttributes.addFlashAttribute("successMessage", message);
        } catch (EntityNotFoundException e) {
            redirectAttributes.addFlashAttribute("errorMessage", e.getMessage());
        }
        return "redirect:/admin/blogs";
    }


    // ==================== REVIEW & COMMENT MODERATION =====================

    @GetMapping("/product-reviews")
    public String showProductReviewsPage(
            @RequestParam(name = "page", defaultValue = "0") int page,
            @RequestParam(name = "search", required = false) String search,
            @RequestParam(name = "rating", required = false) Integer rating,
            @RequestParam(name = "startDate", required = false) @DateTimeFormat(iso = DateTimeFormat.ISO.DATE) LocalDate startDate,
            @RequestParam(name = "endDate", required = false) @DateTimeFormat(iso = DateTimeFormat.ISO.DATE) LocalDate endDate,
            @RequestParam(name = "sortField", defaultValue = "createdDate") String sortField,
            @RequestParam(name = "sortDir", defaultValue = "desc") String sortDir,
            @RequestParam(name = "size", defaultValue = "10") int size,
            Model model) {

        adminService.addAdminInfoToModel(model);
        Pageable pageable = PageRequest.of(page, size, Sort.by(Sort.Direction.fromString(sortDir), sortField));
        Page<BookReview> reviews = moderationService.findPaginatedReviews(search, rating, startDate, endDate, pageable);

        model.addAttribute("reviews", reviews);
        model.addAttribute("activeMenu", "product-reviews"); // Đặt menu active
        // Giữ lại trạng thái lọc, tìm kiếm, sắp xếp
        model.addAttribute("search", search);
        model.addAttribute("rating", rating);
        model.addAttribute("startDate", startDate);
        model.addAttribute("endDate", endDate);
        model.addAttribute("sortField", sortField);
        model.addAttribute("sortDir", sortDir);
        model.addAttribute("reverseSortDir", "asc".equals(sortDir) ? "desc" : "asc");

        return "admin/product-reviews";
    }

    @GetMapping("/blog-comments")
    public String showBlogCommentsPage(
            @RequestParam(name = "page", defaultValue = "0") int page,
            @RequestParam(name = "search", required = false) String search,
            @RequestParam(name = "startDate", required = false) @DateTimeFormat(iso = DateTimeFormat.ISO.DATE) LocalDate startDate,
            @RequestParam(name = "endDate", required = false) @DateTimeFormat(iso = DateTimeFormat.ISO.DATE) LocalDate endDate,
            @RequestParam(name = "sortField", defaultValue = "createdDate") String sortField,
            @RequestParam(name = "sortDir", defaultValue = "desc") String sortDir,
            @RequestParam(name = "size", defaultValue = "10") int size,
            Model model) {

        adminService.addAdminInfoToModel(model);
        Pageable pageable = PageRequest.of(page, size, Sort.by(Sort.Direction.fromString(sortDir), sortField));
        Page<BlogComment> comments = moderationService.findPaginatedComments(search, startDate, endDate, pageable);

        model.addAttribute("comments", comments);
        model.addAttribute("activeMenu", "blog-comments"); // Đặt menu active
        // Giữ lại trạng thái lọc, tìm kiếm, sắp xếp
        model.addAttribute("search", search);
        model.addAttribute("startDate", startDate);
        model.addAttribute("endDate", endDate);
        model.addAttribute("sortField", sortField);
        model.addAttribute("sortDir", sortDir);
        model.addAttribute("reverseSortDir", "asc".equals(sortDir) ? "desc" : "asc");

        return "admin/blog-comments";
    }

    @PostMapping("/reviews/approve/{id}")
    public String approveReview(@PathVariable("id") Integer reviewId, RedirectAttributes redirectAttributes) {
        if (moderationService.approveReview(reviewId)) {
            redirectAttributes.addFlashAttribute("successMessage", "Review approved successfully.");
        } else {
            redirectAttributes.addFlashAttribute("errorMessage", "Review not found.");
        }
        return "redirect:/admin/product-reviews"; // Chuyển hướng về trang product-reviews
    }

    @PostMapping("/reviews/delete/{id}")
    public String deleteReview(@PathVariable("id") Integer reviewId, RedirectAttributes redirectAttributes) {
        try {
            moderationService.deleteReview(reviewId);
            redirectAttributes.addFlashAttribute("successMessage", "Review deleted successfully.");
        } catch (Exception e) {
            redirectAttributes.addFlashAttribute("errorMessage", "Error deleting review.");
        }
        return "redirect:/admin/product-reviews"; // Chuyển hướng về trang product-reviews
    }

    @PostMapping("/comments/approve/{id}")
    public String approveComment(@PathVariable("id") Integer commentId, RedirectAttributes redirectAttributes) {
        if (moderationService.approveComment(commentId)) {
            redirectAttributes.addFlashAttribute("successMessage", "Comment approved successfully.");
        } else {
            redirectAttributes.addFlashAttribute("errorMessage", "Comment not found.");
        }
        return "redirect:/admin/blog-comments"; // Chuyển hướng về trang blog-comments
    }

    @PostMapping("/comments/delete/{id}")
    public String deleteComment(@PathVariable("id") Integer commentId, RedirectAttributes redirectAttributes) {
        try {
            moderationService.deleteComment(commentId);
            redirectAttributes.addFlashAttribute("successMessage", "Comment deleted successfully.");
        } catch (Exception e) {
            redirectAttributes.addFlashAttribute("errorMessage", "Error deleting comment.");
        }
        return "redirect:/admin/blog-comments"; // Chuyển hướng về trang blog-comments
    }

    // Các phương thức xem chi tiết vẫn giữ nguyên, chúng không bị ảnh hưởng
    @GetMapping("/moderation/reviews/{id}")
    public String showReviewDetailPage(@PathVariable("id") Integer reviewId, Model model, RedirectAttributes redirectAttributes) {
        adminService.addAdminInfoToModel(model);
        Optional<BookReview> reviewOpt = moderationService.getReviewById(reviewId);

        if (reviewOpt.isPresent()) {
            model.addAttribute("review", reviewOpt.get());
            model.addAttribute("contentType", "review");
            model.addAttribute("activeMenu", "product-reviews"); // Cập nhật menu active
            return "admin/moderation-detail";
        } else {
            redirectAttributes.addFlashAttribute("errorMessage", "Review not found.");
            return "redirect:/admin/product-reviews";
        }
    }

    @GetMapping("/moderation/comments/{id}")
    public String showCommentDetailPage(@PathVariable("id") Integer commentId, Model model, RedirectAttributes redirectAttributes) {
        adminService.addAdminInfoToModel(model);
        Optional<BlogComment> commentOpt = moderationService.getCommentById(commentId);

        if (commentOpt.isPresent()) {
            model.addAttribute("comment", commentOpt.get());
            model.addAttribute("contentType", "comment");
            model.addAttribute("activeMenu", "blog-comments"); // Cập nhật menu active
            return "admin/moderation-detail";
        } else {
            redirectAttributes.addFlashAttribute("errorMessage", "Comment not found.");
            return "redirect:/admin/blog-comments";
        }
    }

    /**
     * Display admin revenue reports page with filtering and analytics
     *
     * @param model Model to add attributes
     * @param period Period for analytics (daily, weekly, monthly, yearly)
     * @param startDate Start date for custom period
     * @param endDate End date for custom period
     * @param sellerId Specific seller ID to filter by
     * @param compareMode Compare mode (previous, year)
     * @return reports page view
     */
    @GetMapping("/reports")
    public String showReportsPage(
            Model model,
            @RequestParam(defaultValue = "monthly") String period,
            @RequestParam(required = false) @DateTimeFormat(iso = DateTimeFormat.ISO.DATE) LocalDate startDate,
            @RequestParam(required = false) @DateTimeFormat(iso = DateTimeFormat.ISO.DATE) LocalDate endDate,
            @RequestParam(required = false) Integer sellerId,
            @RequestParam(defaultValue = "previous") String compareMode) {

        try {
            // Add admin info to model
            adminService.addAdminInfoToModel(model);

            // Set default date range if not provided
            if (startDate == null || endDate == null) {
                endDate = LocalDate.now();
                switch (period) {
                    case "daily":
                        startDate = endDate.minusDays(30); // Last 30 days
                        break;
                    case "weekly":
                        startDate = endDate.minusWeeks(12); // Last 12 weeks
                        break;
                    case "yearly":
                        startDate = endDate.minusYears(3); // Last 3 years
                        break;
                    default: // monthly
                        startDate = endDate.minusMonths(12); // Last 12 months
                        break;
                }
            }

            // Get revenue analytics data
            Map<String, Object> revenueData = adminService.getRevenueAnalytics(startDate, endDate, period, sellerId, compareMode);

            // Add all data to model
            model.addAllAttributes(revenueData);
            model.addAttribute("period", period);
            model.addAttribute("startDate", startDate);
            model.addAttribute("endDate", endDate);
            model.addAttribute("sellerId", sellerId);
            model.addAttribute("compareMode", compareMode);
            model.addAttribute("activeMenu", "reports");

            log.debug("Reports page loaded for period: {}, startDate: {}, endDate: {}", period, startDate, endDate);

        } catch (Exception e) {
            log.error("Error loading reports page: {}", e.getMessage(), e);
            model.addAttribute("errorMessage", "Error loading reports data: " + e.getMessage());

            // Add empty data to prevent template errors
            model.addAttribute("totalRevenue", BigDecimal.ZERO);
            model.addAttribute("revenueGrowth", 0.0);
            model.addAttribute("topSellers", new ArrayList<>());
            model.addAttribute("revenueChartLabels", "[]");
            model.addAttribute("revenueChartData", "[]");
            model.addAttribute("activeMenu", "reports");
        }

        return "admin/reports";
    }

    /**
     * Display consolidated reports page with comprehensive analytics
     *
     * @param model Model to add attributes
     * @param period Period for analytics (daily, weekly, monthly, yearly)
     * @param startDate Start date for custom period
     * @param endDate End date for custom period
     * @return consolidated reports page view
     */
    @GetMapping("/consolidated-reports")
    public String showConsolidatedReportsPage(
            Model model,
            @RequestParam(defaultValue = "monthly") String period,
            @RequestParam(required = false) @DateTimeFormat(iso = DateTimeFormat.ISO.DATE) LocalDate startDate,
            @RequestParam(required = false) @DateTimeFormat(iso = DateTimeFormat.ISO.DATE) LocalDate endDate) {

        try {
            // Add admin info to model
            adminService.addAdminInfoToModel(model);

            // Set default date range if not provided
            if (startDate == null || endDate == null) {
                endDate = LocalDate.now();
                switch (period) {
                    case "daily":
                        startDate = endDate.minusDays(30); // Last 30 days
                        break;
                    case "weekly":
                        startDate = endDate.minusWeeks(12); // Last 12 weeks
                        break;
                    case "yearly":
                        startDate = endDate.minusYears(3); // Last 3 years
                        break;
                    default: // monthly
                        startDate = endDate.minusMonths(12); // Last 12 months
                        break;
                }
            }

            // Get consolidated reports data
            Map<String, Object> consolidatedData = adminService.getConsolidatedReports(startDate, endDate, period);

            // Add all data to model
            model.addAllAttributes(consolidatedData);
            model.addAttribute("period", period);
            model.addAttribute("startDate", startDate);
            model.addAttribute("endDate", endDate);
            model.addAttribute("activeMenu", "consolidated-reports");

            log.debug("Consolidated reports page loaded for period: {}, startDate: {}, endDate: {}", period, startDate, endDate);

        } catch (Exception e) {
            log.error("Error loading consolidated reports page: {}", e.getMessage(), e);
            model.addAttribute("errorMessage", "Error loading consolidated reports data: " + e.getMessage());

            // Add empty data to prevent template errors
            model.addAttribute("orders", new HashMap<>());
            model.addAttribute("users", new HashMap<>());
            model.addAttribute("products", new HashMap<>());
            model.addAttribute("forum", new HashMap<>());
            model.addAttribute("revenue", new HashMap<>());
            model.addAttribute("platform", new HashMap<>());
            model.addAttribute("activeMenu", "consolidated-reports");
        }

        return "admin/consolidated-reports";
    }

<<<<<<< HEAD
    @GetMapping("/settings")
    public String showSettingsPage(Model model) {
        adminService.addAdminInfoToModel(model);

        // Đảm bảo danh sách này chứa đủ 12 khóa
        List<String> settingKeys = List.of(
                "hero_background_image",
                "hero_title",
                "hero_description",
                "hero_button_text",
                "hero_button_link",
                "contact_email",
                "contact_province",
                "contact_district",
                "contact_ward",
                "social_facebook",
                "social_instagram",
                "social_zalo"
        );

        Map<String, String> settings = systemSettingService.getSettings(settingKeys);

        model.addAttribute("settings", settings);
        model.addAttribute("activeMenu", "settings");
        return "admin/system-settings";
    }

    /**
     * Lưu các thay đổi từ trang cài đặt hệ thống
     */
    @PostMapping("/settings/save")
    public String saveSettings(
            @RequestParam Map<String, String> allParams,
            @RequestParam("heroImageFile") MultipartFile heroImageFile,
            RedirectAttributes redirectAttributes) {

        try {
            // --- XỬ LÝ UPLOAD ẢNH BẰNG FILESTORAGESERVICE ---
            if (heroImageFile != null && !heroImageFile.isEmpty()) {
                // Gọi service để lưu file vào thư mục con "settings"
                String fileUrl = fileStorageService.storeFile(heroImageFile, "settings");

                // Lưu đường dẫn web-accessible vào map để cập nhật vào DB
                allParams.put("hero_background_image", fileUrl);
            }
            // --- KẾT THÚC XỬ LÝ UPLOAD ẢNH ---

            systemSettingService.saveSettings(allParams);
            redirectAttributes.addFlashAttribute("successMessage", "Settings saved successfully!");

        } catch (IOException e) {
            log.error("Error saving settings or uploading file: {}", e.getMessage(), e);
            redirectAttributes.addFlashAttribute("errorMessage", "An error occurred while saving settings: " + e.getMessage());
        } catch (Exception e) {
            log.error("Error saving settings: {}", e.getMessage(), e);
            redirectAttributes.addFlashAttribute("errorMessage", "An error occurred while saving settings.");
        }

        return "redirect:/admin/settings";
    }
=======






    /**
     * Export consolidated reports data to CSV
     */
    @GetMapping("/consolidated-reports/export-csv")
    public void exportConsolidatedReportsCSV(
            HttpServletResponse response,
            @RequestParam(defaultValue = "monthly") String period,
            @RequestParam(required = false) @DateTimeFormat(iso = DateTimeFormat.ISO.DATE) LocalDate startDate,
            @RequestParam(required = false) @DateTimeFormat(iso = DateTimeFormat.ISO.DATE) LocalDate endDate) {

        try {
            // Set default dates if not provided
            if (startDate == null || endDate == null) {
                endDate = LocalDate.now();
                switch (period.toLowerCase()) {
                    case "daily":
                        startDate = endDate.minusDays(30); // Last 30 days
                        break;
                    case "weekly":
                        startDate = endDate.minusWeeks(12); // Last 12 weeks
                        break;
                    case "yearly":
                        startDate = endDate.minusYears(2); // Last 2 years
                        break;
                    case "monthly":
                    default:
                        startDate = endDate.minusMonths(12); // Last 12 months
                        break;
                }
            }

            // Get consolidated reports data
            Map<String, Object> consolidatedData = adminService.getConsolidatedReports(startDate, endDate, period);

            // Set response headers
            response.setContentType("text/csv");
            response.setHeader("Content-Disposition", "attachment; filename=consolidated_reports_" +
                    LocalDate.now().format(DateTimeFormatter.ISO_DATE) + ".csv");

            // Generate CSV content
            StringBuilder csvContent = new StringBuilder();
            csvContent.append("Consolidated Platform Reports\n");
            csvContent.append("Period:,").append(startDate).append(" to ").append(endDate).append("\n\n");

            // Platform statistics
            csvContent.append("Platform Statistics\n");
            @SuppressWarnings("unchecked")
            Map<String, Object> platform = (Map<String, Object>) consolidatedData.get("platform");
            if (platform != null) {
                for (Map.Entry<String, Object> entry : platform.entrySet()) {
                    csvContent.append(entry.getKey()).append(",").append(entry.getValue()).append("\n");
                }
            }

            csvContent.append("\nOrders Statistics\n");
            @SuppressWarnings("unchecked")
            Map<String, Object> orders = (Map<String, Object>) consolidatedData.get("orders");
            if (orders != null) {
                for (Map.Entry<String, Object> entry : orders.entrySet()) {
                    if (!entry.getKey().contains("trend")) {
                        csvContent.append(entry.getKey()).append(",").append(entry.getValue()).append("\n");
                    }
                }
            }

            // Write to response
            response.getWriter().write(csvContent.toString());
            response.getWriter().flush();

            log.info("Consolidated reports CSV exported successfully for period: {}", period);

        } catch (Exception e) {
            log.error("Error exporting consolidated reports CSV: {}", e.getMessage(), e);
            try {
                response.sendError(HttpServletResponse.SC_INTERNAL_SERVER_ERROR,
                        "Error generating CSV export: " + e.getMessage());
            } catch (IOException ex) {
                log.error("Error sending error response: {}", ex.getMessage());
            }
        }
    }

    /**
     * Export revenue reports data to CSV
     */
    @GetMapping("/reports/export-csv")
    public void exportRevenueReportsCSV(
            HttpServletResponse response,
            @RequestParam(defaultValue = "monthly") String period,
            @RequestParam(required = false) @DateTimeFormat(iso = DateTimeFormat.ISO.DATE) LocalDate startDate,
            @RequestParam(required = false) @DateTimeFormat(iso = DateTimeFormat.ISO.DATE) LocalDate endDate,
            @RequestParam(required = false) Integer sellerId,
            @RequestParam(defaultValue = "previous") String compareMode) {

        try {
            // Set default dates if not provided
            if (startDate == null || endDate == null) {
                endDate = LocalDate.now();
                switch (period.toLowerCase()) {
                    case "daily":
                        startDate = endDate.minusDays(30); // Last 30 days
                        break;
                    case "weekly":
                        startDate = endDate.minusWeeks(12); // Last 12 weeks
                        break;
                    case "yearly":
                        startDate = endDate.minusYears(2); // Last 2 years
                        break;
                    case "monthly":
                    default:
                        startDate = endDate.minusMonths(12); // Last 12 months
                        break;
                }
            }

            // Get revenue analytics data
            Map<String, Object> revenueData = adminService.getRevenueAnalytics(startDate, endDate, period, sellerId, compareMode);

            // Set response headers
            response.setContentType("text/csv");
            response.setHeader("Content-Disposition", "attachment; filename=revenue_reports_" +
                    LocalDate.now().format(DateTimeFormatter.ISO_DATE) + ".csv");

            // Generate CSV content
            StringBuilder csvContent = new StringBuilder();
            csvContent.append("Revenue Reports & Analytics\n");
            csvContent.append("Period:,").append(startDate).append(" to ").append(endDate).append("\n");
            if (sellerId != null) {
                csvContent.append("Seller ID:,").append(sellerId).append("\n");
            }
            csvContent.append("\n");

            // Revenue summary
            csvContent.append("Revenue Summary\n");
            csvContent.append("Total Platform Revenue:,").append(revenueData.get("totalRevenue")).append("\n");
            csvContent.append("Average Order Value:,").append(revenueData.get("averageOrderValue")).append("\n");

            if (revenueData.containsKey("comparisonRevenue")) {
                csvContent.append("Comparison Period Revenue:,").append(revenueData.get("comparisonRevenue")).append("\n");

                // Calculate growth percentage
                BigDecimal currentRevenue = (BigDecimal) revenueData.get("totalRevenue");
                BigDecimal previousRevenue = (BigDecimal) revenueData.get("comparisonRevenue");
                if (previousRevenue != null && previousRevenue.compareTo(BigDecimal.ZERO) > 0) {
                    BigDecimal growthPercentage = currentRevenue.subtract(previousRevenue)
                            .divide(previousRevenue, 4, RoundingMode.HALF_UP)
                            .multiply(new BigDecimal(100));

                    csvContent.append("Growth Percentage:,").append(growthPercentage.setScale(2, RoundingMode.HALF_UP)).append("%\n");
                }
            }

            csvContent.append("\nTop Contributing Sellers\n");
            csvContent.append("Rank,Seller ID,Shop Name,Total Sales,Platform Revenue\n");

            @SuppressWarnings("unchecked")
            List<Map<String, Object>> topSellers = (List<Map<String, Object>>) revenueData.get("topSellers");
            if (topSellers != null && !topSellers.isEmpty()) {
                int rank = 1;
                for (Map<String, Object> seller : topSellers) {
                    csvContent.append(rank++).append(",")
                            .append(seller.get("sellerId")).append(",")
                            .append("\"").append(seller.get("shopName")).append("\"").append(",")
                            .append(seller.get("totalSales")).append(",")
                            .append(seller.get("platformRevenue")).append("\n");
                }
            }

            // Write to response
            response.getWriter().write(csvContent.toString());
            response.getWriter().flush();

            log.info("Revenue reports CSV exported successfully for period: {}", period);

        } catch (Exception e) {
            log.error("Error exporting revenue reports CSV: {}", e.getMessage(), e);
            try {
                response.sendError(HttpServletResponse.SC_INTERNAL_SERVER_ERROR,
                        "Error generating CSV export: " + e.getMessage());
            } catch (IOException ex) {
                log.error("Error sending error response: {}", ex.getMessage());
            }
        }
    }


>>>>>>> d6db9d22
}<|MERGE_RESOLUTION|>--- conflicted
+++ resolved
@@ -8,16 +8,8 @@
 import com.example.isp392.model.BlogComment;
 import com.example.isp392.repository.CategoryRepository;
 import com.example.isp392.repository.PublisherRepository;
-<<<<<<< HEAD
 import com.example.isp392.service.*;
-=======
-import com.example.isp392.service.AdminService;
-import com.example.isp392.service.BookService;
-import com.example.isp392.service.OrderService;
-import com.example.isp392.service.ShopService;
-import com.example.isp392.service.UserService;
-
->>>>>>> d6db9d22
+
 import com.fasterxml.jackson.databind.ObjectMapper;
 import com.example.isp392.service.FileStorageService;
 
@@ -1093,7 +1085,6 @@
         return "admin/consolidated-reports";
     }
 
-<<<<<<< HEAD
     @GetMapping("/settings")
     public String showSettingsPage(Model model) {
         adminService.addAdminInfoToModel(model);
@@ -1154,198 +1145,4 @@
 
         return "redirect:/admin/settings";
     }
-=======
-
-
-
-
-
-
-    /**
-     * Export consolidated reports data to CSV
-     */
-    @GetMapping("/consolidated-reports/export-csv")
-    public void exportConsolidatedReportsCSV(
-            HttpServletResponse response,
-            @RequestParam(defaultValue = "monthly") String period,
-            @RequestParam(required = false) @DateTimeFormat(iso = DateTimeFormat.ISO.DATE) LocalDate startDate,
-            @RequestParam(required = false) @DateTimeFormat(iso = DateTimeFormat.ISO.DATE) LocalDate endDate) {
-
-        try {
-            // Set default dates if not provided
-            if (startDate == null || endDate == null) {
-                endDate = LocalDate.now();
-                switch (period.toLowerCase()) {
-                    case "daily":
-                        startDate = endDate.minusDays(30); // Last 30 days
-                        break;
-                    case "weekly":
-                        startDate = endDate.minusWeeks(12); // Last 12 weeks
-                        break;
-                    case "yearly":
-                        startDate = endDate.minusYears(2); // Last 2 years
-                        break;
-                    case "monthly":
-                    default:
-                        startDate = endDate.minusMonths(12); // Last 12 months
-                        break;
-                }
-            }
-
-            // Get consolidated reports data
-            Map<String, Object> consolidatedData = adminService.getConsolidatedReports(startDate, endDate, period);
-
-            // Set response headers
-            response.setContentType("text/csv");
-            response.setHeader("Content-Disposition", "attachment; filename=consolidated_reports_" +
-                    LocalDate.now().format(DateTimeFormatter.ISO_DATE) + ".csv");
-
-            // Generate CSV content
-            StringBuilder csvContent = new StringBuilder();
-            csvContent.append("Consolidated Platform Reports\n");
-            csvContent.append("Period:,").append(startDate).append(" to ").append(endDate).append("\n\n");
-
-            // Platform statistics
-            csvContent.append("Platform Statistics\n");
-            @SuppressWarnings("unchecked")
-            Map<String, Object> platform = (Map<String, Object>) consolidatedData.get("platform");
-            if (platform != null) {
-                for (Map.Entry<String, Object> entry : platform.entrySet()) {
-                    csvContent.append(entry.getKey()).append(",").append(entry.getValue()).append("\n");
-                }
-            }
-
-            csvContent.append("\nOrders Statistics\n");
-            @SuppressWarnings("unchecked")
-            Map<String, Object> orders = (Map<String, Object>) consolidatedData.get("orders");
-            if (orders != null) {
-                for (Map.Entry<String, Object> entry : orders.entrySet()) {
-                    if (!entry.getKey().contains("trend")) {
-                        csvContent.append(entry.getKey()).append(",").append(entry.getValue()).append("\n");
-                    }
-                }
-            }
-
-            // Write to response
-            response.getWriter().write(csvContent.toString());
-            response.getWriter().flush();
-
-            log.info("Consolidated reports CSV exported successfully for period: {}", period);
-
-        } catch (Exception e) {
-            log.error("Error exporting consolidated reports CSV: {}", e.getMessage(), e);
-            try {
-                response.sendError(HttpServletResponse.SC_INTERNAL_SERVER_ERROR,
-                        "Error generating CSV export: " + e.getMessage());
-            } catch (IOException ex) {
-                log.error("Error sending error response: {}", ex.getMessage());
-            }
-        }
-    }
-
-    /**
-     * Export revenue reports data to CSV
-     */
-    @GetMapping("/reports/export-csv")
-    public void exportRevenueReportsCSV(
-            HttpServletResponse response,
-            @RequestParam(defaultValue = "monthly") String period,
-            @RequestParam(required = false) @DateTimeFormat(iso = DateTimeFormat.ISO.DATE) LocalDate startDate,
-            @RequestParam(required = false) @DateTimeFormat(iso = DateTimeFormat.ISO.DATE) LocalDate endDate,
-            @RequestParam(required = false) Integer sellerId,
-            @RequestParam(defaultValue = "previous") String compareMode) {
-
-        try {
-            // Set default dates if not provided
-            if (startDate == null || endDate == null) {
-                endDate = LocalDate.now();
-                switch (period.toLowerCase()) {
-                    case "daily":
-                        startDate = endDate.minusDays(30); // Last 30 days
-                        break;
-                    case "weekly":
-                        startDate = endDate.minusWeeks(12); // Last 12 weeks
-                        break;
-                    case "yearly":
-                        startDate = endDate.minusYears(2); // Last 2 years
-                        break;
-                    case "monthly":
-                    default:
-                        startDate = endDate.minusMonths(12); // Last 12 months
-                        break;
-                }
-            }
-
-            // Get revenue analytics data
-            Map<String, Object> revenueData = adminService.getRevenueAnalytics(startDate, endDate, period, sellerId, compareMode);
-
-            // Set response headers
-            response.setContentType("text/csv");
-            response.setHeader("Content-Disposition", "attachment; filename=revenue_reports_" +
-                    LocalDate.now().format(DateTimeFormatter.ISO_DATE) + ".csv");
-
-            // Generate CSV content
-            StringBuilder csvContent = new StringBuilder();
-            csvContent.append("Revenue Reports & Analytics\n");
-            csvContent.append("Period:,").append(startDate).append(" to ").append(endDate).append("\n");
-            if (sellerId != null) {
-                csvContent.append("Seller ID:,").append(sellerId).append("\n");
-            }
-            csvContent.append("\n");
-
-            // Revenue summary
-            csvContent.append("Revenue Summary\n");
-            csvContent.append("Total Platform Revenue:,").append(revenueData.get("totalRevenue")).append("\n");
-            csvContent.append("Average Order Value:,").append(revenueData.get("averageOrderValue")).append("\n");
-
-            if (revenueData.containsKey("comparisonRevenue")) {
-                csvContent.append("Comparison Period Revenue:,").append(revenueData.get("comparisonRevenue")).append("\n");
-
-                // Calculate growth percentage
-                BigDecimal currentRevenue = (BigDecimal) revenueData.get("totalRevenue");
-                BigDecimal previousRevenue = (BigDecimal) revenueData.get("comparisonRevenue");
-                if (previousRevenue != null && previousRevenue.compareTo(BigDecimal.ZERO) > 0) {
-                    BigDecimal growthPercentage = currentRevenue.subtract(previousRevenue)
-                            .divide(previousRevenue, 4, RoundingMode.HALF_UP)
-                            .multiply(new BigDecimal(100));
-
-                    csvContent.append("Growth Percentage:,").append(growthPercentage.setScale(2, RoundingMode.HALF_UP)).append("%\n");
-                }
-            }
-
-            csvContent.append("\nTop Contributing Sellers\n");
-            csvContent.append("Rank,Seller ID,Shop Name,Total Sales,Platform Revenue\n");
-
-            @SuppressWarnings("unchecked")
-            List<Map<String, Object>> topSellers = (List<Map<String, Object>>) revenueData.get("topSellers");
-            if (topSellers != null && !topSellers.isEmpty()) {
-                int rank = 1;
-                for (Map<String, Object> seller : topSellers) {
-                    csvContent.append(rank++).append(",")
-                            .append(seller.get("sellerId")).append(",")
-                            .append("\"").append(seller.get("shopName")).append("\"").append(",")
-                            .append(seller.get("totalSales")).append(",")
-                            .append(seller.get("platformRevenue")).append("\n");
-                }
-            }
-
-            // Write to response
-            response.getWriter().write(csvContent.toString());
-            response.getWriter().flush();
-
-            log.info("Revenue reports CSV exported successfully for period: {}", period);
-
-        } catch (Exception e) {
-            log.error("Error exporting revenue reports CSV: {}", e.getMessage(), e);
-            try {
-                response.sendError(HttpServletResponse.SC_INTERNAL_SERVER_ERROR,
-                        "Error generating CSV export: " + e.getMessage());
-            } catch (IOException ex) {
-                log.error("Error sending error response: {}", ex.getMessage());
-            }
-        }
-    }
-
-
->>>>>>> d6db9d22
 }