--- conflicted
+++ resolved
@@ -36,20 +36,11 @@
         // But we still need them in the constructor for dependency injection
     }
 
-<<<<<<< HEAD
-    // Utility method to remove diacritical marks (accents) from a string
-=======
     // Utility method to remove diacritical marks (accents) from a string and normalize spaces
->>>>>>> ed79ceaa
     private String removeDiacriticalMarks(String input) {
         if (input == null) {
             return null;
         }
-<<<<<<< HEAD
-        String normalized = Normalizer.normalize(input, Normalizer.Form.NFD);
-        Pattern pattern = Pattern.compile("\\p{InCombiningDiacriticalMarks}+");
-        return pattern.matcher(normalized).replaceAll("").toLowerCase();
-=======
         
         // Chuẩn hóa Unicode và loại bỏ dấu
         String normalized = Normalizer.normalize(input, Normalizer.Form.NFD);
@@ -64,7 +55,6 @@
         
         // Loại bỏ khoảng trắng ở đầu và cuối chuỗi
         return normalizedSpaces.trim();
->>>>>>> ed79ceaa
     }
 
     // Lấy tất cả sách
