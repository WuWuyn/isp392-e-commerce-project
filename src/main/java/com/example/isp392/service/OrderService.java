package com.example.isp392.service;

import com.example.isp392.model.*;
import com.example.isp392.repository.OrderRepository;
import jakarta.persistence.criteria.Predicate;
import jakarta.transaction.Transactional;
import org.springframework.data.domain.Page;
import org.springframework.data.domain.Pageable;
import org.springframework.data.jpa.domain.Specification;
import org.springframework.stereotype.Service;

import java.math.BigDecimal;
import java.time.LocalDate;
import java.time.LocalDateTime;
import java.time.LocalTime;
import java.util.ArrayList;
import java.util.HashMap;
import java.util.List;
import java.util.Map;
import java.util.Optional;

@Service
@Transactional
public class OrderService {

    private final OrderRepository orderRepository;
    private final PromotionService promotionService;
    private final BookService bookService;

    public OrderService(OrderRepository orderRepository, PromotionService promotionService, BookService bookService) {
        this.orderRepository = orderRepository;
        this.promotionService = promotionService;
        this.bookService = bookService;
    }

    /**
     * Lấy danh sách đơn hàng cho một người bán cụ thể.
     * @param sellerId ID của người bán.
     * @return Danh sách đơn hàng.
     */
    public List<Order> getOrdersForSeller(Integer sellerId) {
        return orderRepository.findOrdersBySellerId(sellerId);
    }

    /**
     * Cập nhật trạng thái của một đơn hàng.
     * @param orderId ID của đơn hàng.
     * @param newStatus Trạng thái mới.
     * @return true nếu cập nhật thành công, false nếu thất bại.
     */
    @Transactional
    public boolean updateOrderStatus(Integer orderId, OrderStatus newStatus) {
        return orderRepository.findById(orderId).map(order -> {
            OrderStatus oldStatus = order.getOrderStatus();
            order.setOrderStatus(newStatus);
            
            // Xử lý số lượng sách dựa trên thay đổi trạng thái
            if (oldStatus != newStatus) {
                if (newStatus == OrderStatus.CANCELLED) {
                    // Nếu đơn hàng bị hủy, hoàn lại số lượng sách vào kho
                    for (OrderItem item : order.getOrderItems()) {
                        bookService.increaseStockQuantity(item.getBook().getBook_id(), item.getQuantity());
                    }
                } else if (oldStatus == OrderStatus.CANCELLED && 
                         (newStatus == OrderStatus.PENDING || newStatus == OrderStatus.PROCESSING)) {
                    // Nếu đơn hàng từ trạng thái hủy chuyển sang pending/confirmed, giảm lại số lượng sách
                    for (OrderItem item : order.getOrderItems()) {
                        bookService.decreaseStockQuantity(item.getBook().getBook_id(), item.getQuantity());
                    }
                }
            }
            
            orderRepository.save(order);
            return true;
        }).orElse(false);
    }

    public Optional<Order> findOrderById(Integer orderId) {
        return orderRepository.findByIdWithItems(orderId);
    }

    public Page<Order> findOrders(User user, String status, LocalDate dateFrom, LocalDate dateTo, Pageable pageable) {
        OrderStatus orderStatus = null;
        if (status != null && !status.isEmpty()) {
            orderStatus = OrderStatus.valueOf(status);
        }

        LocalDateTime startDateTime = null;
        if (dateFrom != null) {
            startDateTime = dateFrom.atStartOfDay();
        }

        LocalDateTime endDateTime = null;
        if (dateTo != null) {
            endDateTime = dateTo.plusDays(1).atStartOfDay().minusNanos(1);
        }

        if (orderStatus != null && startDateTime != null && endDateTime != null) {
            return orderRepository.findByUserAndOrderStatusAndOrderDateBetweenOrderByOrderDateDesc(
                    user, orderStatus, startDateTime, endDateTime, pageable);
        } else if (orderStatus != null) {
            return orderRepository.findByUserAndOrderStatusOrderByOrderDateDesc(user, orderStatus, pageable);
        } else if (startDateTime != null && endDateTime != null) {
            return orderRepository.findByUserAndOrderDateBetweenOrderByOrderDateDesc(
                    user, startDateTime, endDateTime, pageable);
        } else {
            return orderRepository.findByUserOrderByOrderDateDesc(user, pageable);
        }
    }

    public Page<Order> findByUser(User user, Pageable pageable) {
        return orderRepository.findByUserOrderByOrderDateDesc(user, pageable);
    }

    public Page<Order> findByUserAndStatus(User user, OrderStatus status, Pageable pageable) {
        return orderRepository.findByUserAndOrderStatusOrderByOrderDateDesc(user, status, pageable);
    }

    public Page<Order> findByUserAndDate(User user, LocalDate date, Pageable pageable) {
        LocalDateTime startOfDay = date.atStartOfDay();
        LocalDateTime endOfDay = date.plusDays(1).atStartOfDay();
        return orderRepository.findByUserAndOrderDateBetweenOrderByOrderDateDesc(
                user, startOfDay, endOfDay, pageable);
    }

    public Optional<Order> findByIdAndUser(Integer orderId, User user) {
        return orderRepository.findByOrderIdAndUser(orderId, user);
    }

    public void applyPromotion(Order order, String promotionCode) {
        Optional<Promotion> promotionOpt = promotionService.findByCode(promotionCode);
        if (promotionOpt.isEmpty()) {
            throw new RuntimeException("Mã giảm giá không tồn tại");
        }

        Promotion promotion = promotionOpt.get();
        
        // Validate promotion
        if (!promotion.getIsActive()) {
            throw new RuntimeException("Mã giảm giá đã hết hạn");
        }

        LocalDateTime now = LocalDateTime.now();
        if (now.isBefore(promotion.getStartDate()) || now.isAfter(promotion.getEndDate())) {
            throw new RuntimeException("Mã giảm giá không trong thời gian sử dụng");
        }

        if (promotion.getMinOrderValue() != null && 
            order.getSubTotal().compareTo(promotion.getMinOrderValue()) < 0) {
            throw new RuntimeException("Giá trị đơn hàng chưa đạt mức tối thiểu");
        }

        // Calculate discount
        BigDecimal discountAmount;
        if ("PERCENTAGE".equals(promotion.getDiscountType())) {
            discountAmount = order.getSubTotal()
                    .multiply(promotion.getDiscountValue().divide(new BigDecimal(100)));
            
            if (promotion.getMaxDiscountAmount() != null && 
                discountAmount.compareTo(promotion.getMaxDiscountAmount()) > 0) {
                discountAmount = promotion.getMaxDiscountAmount();
            }
        } else {
            discountAmount = promotion.getDiscountValue();
            if (discountAmount.compareTo(order.getSubTotal()) > 0) {
                discountAmount = order.getSubTotal();
            }
        }

        order.setDiscountAmount(discountAmount);
        
        // Record promotion usage
        promotionService.updatePromotionUsage(promotionCode, order.getUser().getUserId());
    }

    /**
     * Lưu đơn hàng và cập nhật số lượng sách trong kho
     * @param order Đơn hàng cần lưu
     * @return Đơn hàng đã được lưu
     */
    @Transactional
    public Order save(Order order) {
        // Lưu đơn hàng
        Order savedOrder = orderRepository.save(order);

        // Cập nhật số lượng sách trong kho
        if (order.getOrderStatus() == OrderStatus.PENDING || order.getOrderStatus() == OrderStatus.PROCESSING) {
            for (OrderItem item : order.getOrderItems()) {
                try {
                    bookService.decreaseStockQuantity(item.getBook().getBook_id(), item.getQuantity());
                } catch (IllegalArgumentException e) {
                    // Nếu có lỗi khi cập nhật số lượng, rollback giao dịch
                    throw new RuntimeException("Không thể cập nhật số lượng sách: " + e.getMessage());
                }
            }
        }

        return savedOrder;
    }
    
    /**
     * Get today's revenue for a shop
     * 
     * @param shopId ID of the shop
     * @return Today's revenue
     */
    public BigDecimal getTodayRevenue(Integer shopId) {
        LocalDate today = LocalDate.now();
        BigDecimal revenue = orderRepository.getTodayRevenue(shopId, today);
        return revenue != null ? revenue : BigDecimal.ZERO;
    }
    
    /**
     * Get new orders count for a shop within the last N days
     * 
     * @param shopId ID of the shop
     * @param daysAgo Number of days to look back
     * @return Count of new orders
     */
    public int getNewOrdersCount(Integer shopId, int daysAgo) {
        return orderRepository.getNewOrdersCount(shopId, daysAgo);
    }
    
    /**
     * Get weekly revenue data for a shop
     * 
     * @param shopId ID of the shop
     * @return List of BigDecimal values representing daily revenue for the last 7 days
     */
    public List<BigDecimal> getWeeklyRevenue(Integer shopId) {
        List<Map<String, Object>> results = orderRepository.getWeeklyRevenue(shopId);
        
        // Create a map to store revenue by date
        Map<String, BigDecimal> revenueByDate = new HashMap<>();
        
        // Fill the map with results from the query
        for (Map<String, Object> result : results) {
            String date = (String) result.get("order_date");
            BigDecimal revenue = (BigDecimal) result.get("daily_revenue");
            revenueByDate.put(date, revenue);
        }
        
        // Create a list of the last 7 days
        List<String> last7Days = new ArrayList<>();
        for (int i = 6; i >= 0; i--) {
            LocalDate date = LocalDate.now().minusDays(i);
            last7Days.add(date.toString());
        }
        
        // Create the final revenue list with 0 for days without data
        List<BigDecimal> weeklyRevenue = new ArrayList<>();
        for (String date : last7Days) {
            BigDecimal revenue = revenueByDate.getOrDefault(date, BigDecimal.ZERO);
            weeklyRevenue.add(revenue);
        }
        
        return weeklyRevenue;
    }
    
    /**
     * Get bestselling books by quantity sold
     * 
     * @param shopId ID of the shop
     * @param limit Maximum number of books to return
     * @return List of maps with book data
     */
    public List<Map<String, Object>> getBestsellingBooks(Integer shopId, int limit) {
        return orderRepository.getBestsellingBooksByQuantity(shopId, limit);
    }
    
    /**
     * Get revenue data for a period (daily, weekly, monthly)
     * 
     * @param shopId ID of the shop
     * @param startDate Start date of the period
     * @param endDate End date of the period
     * @param period Period type (daily, weekly, monthly)
     * @return List of maps with revenue data
     */
    public List<Map<String, Object>> getRevenueByPeriod(Integer shopId, LocalDate startDate, LocalDate endDate, String period) {
        String groupBy;
        switch (period) {
            case "daily":
                groupBy = "day";
                break;
            case "weekly":
                groupBy = "week";
                break;
            case "monthly":
            default:
                groupBy = "month";
                break;
        }
        
        return orderRepository.getRevenueByPeriod(shopId, startDate, endDate, groupBy);
    }
    
    /**
     * Get recent orders for a shop
     * 
     * @param shopId ID of the shop
     * @param limit Maximum number of orders to return
     * @return List of maps with order data
     */
    public List<Map<String, Object>> getRecentOrders(Integer shopId, int limit) {
        return orderRepository.getRecentOrders(shopId, limit);
    }
    
    /**
     * Get geographic distribution of orders
     * 
     * @param shopId ID of the shop
     * @return List of maps with region and order count
     */
    public List<Map<String, Object>> getGeographicDistribution(Integer shopId) {
        return orderRepository.getGeographicDistribution(shopId);
    }
<<<<<<< HEAD
    
    /**
     * Get total revenue for a shop within a date range
     * 
     * @param shopId ID of the shop
     * @param startDate Start date of the period
     * @param endDate End date of the period
     * @return Total revenue for the shop within the date range
     */
    public BigDecimal getTotalRevenue(Integer shopId, LocalDate startDate, LocalDate endDate) {
        BigDecimal revenue = orderRepository.getTotalRevenue(shopId, startDate, endDate);
        return revenue != null ? revenue : BigDecimal.ZERO;
    }
    
    /**
     * Get total orders count for a shop within a date range
     * 
     * @param shopId ID of the shop
     * @param startDate Start date of the period
     * @param endDate End date of the period
     * @return Total number of orders for the shop within the date range
     */
    public Integer getTotalOrders(Integer shopId, LocalDate startDate, LocalDate endDate) {
        Integer count = orderRepository.getTotalOrders(shopId, startDate, endDate);
        return count != null ? count : 0;
=======
    public Page<Order> searchOrdersForSeller(Integer sellerId, String keyword, OrderStatus status, String startDate, String endDate, Pageable pageable) {
        Specification<Order> spec = (root, query, criteriaBuilder) -> {
            List<Predicate> predicates = new ArrayList<>();

            // 1. Predicate bắt buộc: Lọc theo ID người bán
            // Join qua các bảng để lấy được thông tin seller từ order
            predicates.add(criteriaBuilder.equal(root.join("orderItems").join("book").join("shop").get("user").get("userId"), sellerId));

            // ===== START: BỔ SUNG LOGIC LỌC CÒN THIẾU =====

            // 2. Lọc theo từ khóa (keyword)
            if (keyword != null && !keyword.trim().isEmpty()) {
                String likePattern = "%" + keyword.toLowerCase() + "%";
                Predicate keywordPredicate = criteriaBuilder.or(
                        // Tìm theo tên người nhận
                        criteriaBuilder.like(criteriaBuilder.lower(root.get("recipientName")), likePattern),
                        // Tìm theo mã đơn hàng (orderId)
                        criteriaBuilder.like(root.get("orderId").as(String.class), likePattern)
                );
                predicates.add(keywordPredicate);
            }

            // 3. Lọc theo trạng thái (status) - ĐÂY LÀ PHẦN QUAN TRỌNG NHẤT
            if (status != null) {
                predicates.add(criteriaBuilder.equal(root.get("orderStatus"), status));
            }

            // 4. Lọc theo ngày bắt đầu (From Date)
            if (startDate != null && !startDate.isEmpty()) {
                try {
                    LocalDate start = LocalDate.parse(startDate);
                    predicates.add(criteriaBuilder.greaterThanOrEqualTo(root.get("orderDate"), start.atStartOfDay()));
                } catch (Exception e) {
                    // Bỏ qua nếu định dạng ngày không hợp lệ
                }
            }

            // 5. Lọc theo ngày kết thúc (To Date)
            if (endDate != null && !endDate.isEmpty()) {
                try {
                    LocalDate end = LocalDate.parse(endDate);
                    predicates.add(criteriaBuilder.lessThanOrEqualTo(root.get("orderDate"), end.atTime(LocalTime.MAX)));
                } catch (Exception e) {
                    // Bỏ qua nếu định dạng ngày không hợp lệ
                }
            }

            // ===== END: BỔ SUNG LOGIC LỌC CÒN THIẾU =====

            query.distinct(true); // Đảm bảo không có đơn hàng trùng lặp
            return criteriaBuilder.and(predicates.toArray(new Predicate[0]));
        };

        return orderRepository.findAll(spec, pageable);
    }
    public Optional<Order> findOrderByIdForSeller(Integer orderId, Integer sellerId) {
        return orderRepository.findOrderByIdForSeller(orderId, sellerId);
>>>>>>> 03e156a6
    }
}<|MERGE_RESOLUTION|>--- conflicted
+++ resolved
@@ -315,11 +315,10 @@
     public List<Map<String, Object>> getGeographicDistribution(Integer shopId) {
         return orderRepository.getGeographicDistribution(shopId);
     }
-<<<<<<< HEAD
-    
+
     /**
      * Get total revenue for a shop within a date range
-     * 
+     *
      * @param shopId ID of the shop
      * @param startDate Start date of the period
      * @param endDate End date of the period
@@ -329,10 +328,10 @@
         BigDecimal revenue = orderRepository.getTotalRevenue(shopId, startDate, endDate);
         return revenue != null ? revenue : BigDecimal.ZERO;
     }
-    
+
     /**
      * Get total orders count for a shop within a date range
-     * 
+     *
      * @param shopId ID of the shop
      * @param startDate Start date of the period
      * @param endDate End date of the period
@@ -341,7 +340,7 @@
     public Integer getTotalOrders(Integer shopId, LocalDate startDate, LocalDate endDate) {
         Integer count = orderRepository.getTotalOrders(shopId, startDate, endDate);
         return count != null ? count : 0;
-=======
+    }
     public Page<Order> searchOrdersForSeller(Integer sellerId, String keyword, OrderStatus status, String startDate, String endDate, Pageable pageable) {
         Specification<Order> spec = (root, query, criteriaBuilder) -> {
             List<Predicate> predicates = new ArrayList<>();
@@ -399,6 +398,5 @@
     }
     public Optional<Order> findOrderByIdForSeller(Integer orderId, Integer sellerId) {
         return orderRepository.findOrderByIdForSeller(orderId, sellerId);
->>>>>>> 03e156a6
     }
 }