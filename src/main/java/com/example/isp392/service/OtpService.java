--- conflicted
+++ resolved
@@ -16,107 +16,50 @@
 @Service
 public class OtpService {
     private static final Logger log = LoggerFactory.getLogger(OtpService.class);
-
+    
     private final UserService userService;
     private final OtpTokenRepository otpTokenRepository;
     private final EmailService emailService;
-
+    
     @Value("${app.otp.max-attempts:3}")
     private int maxAttempts;
-
-    public OtpService(UserService userService,
-                      OtpTokenRepository otpTokenRepository,
-                      EmailService emailService) {
+    
+    public OtpService(UserService userService, 
+                     OtpTokenRepository otpTokenRepository,
+                     EmailService emailService) {
         this.userService = userService;
         this.otpTokenRepository = otpTokenRepository;
         this.emailService = emailService;
     }
-
-    // --- Chức năng Xóa Tài khoản ---
-
+    
     /**
-     * Tạo và gửi một mã OTP cho mục đích xóa tài khoản.
-     * Phương thức này sẽ tìm hoặc tạo một token mới và gửi nó qua email.
-     * @param user Đối tượng User đang yêu cầu xóa tài khoản.
-     * @return true nếu OTP được gửi thành công, false nếu thất bại.
-     */
-    @Transactional
-    public boolean generateAndSendOtpForAccountDeletion(User user) {
-        String otp = generateOtp();
-
-        OtpToken otpToken = otpTokenRepository.findByUser(user)
-                .orElse(new OtpToken(otp, user));
-
-        // Cập nhật token với mã OTP mới và reset lại trạng thái
-        otpToken.setOtp(otp);
-        otpToken.setExpiryDate(new Date(System.currentTimeMillis() + OtpToken.EXPIRATION));
-        otpToken.setUsed(false);
-        otpToken.setAttempts(0);
-
-        otpTokenRepository.save(otpToken);
-
-        return emailService.sendOtpEmail(user.getEmail(), otp);
-    }
-
-    /**
-     * Xác thực mã OTP do người dùng cung cấp cho việc xóa tài khoản.
-     * @param providedOtp Mã OTP người dùng nhập vào.
-     * @param user Người dùng đang thực hiện xác thực.
-     * @return true nếu OTP hợp lệ và chưa hết hạn/sử dụng, ngược lại trả về false.
-     */
-    @Transactional
-    public boolean validateOtpForUser(String providedOtp, User user) {
-        Optional<OtpToken> tokenOpt = otpTokenRepository.findByUser(user);
-
-        if (tokenOpt.isEmpty()) {
-            log.warn("Attempt to validate OTP for user {} but no token found.", user.getEmail());
-            return false;
-        }
-
-        OtpToken token = tokenOpt.get();
-
-        if (token.isUsed() || token.isExpired() || !token.getOtp().equals(providedOtp)) {
-            token.incrementAttempts();
-            otpTokenRepository.save(token);
-            log.warn("Invalid OTP attempt for user {}. OTP used: {}, expired: {}, provided: {}, actual: {}",
-                    user.getEmail(), token.isUsed(), token.isExpired(), providedOtp, token.getOtp());
-            return false;
-        }
-
-        token.setUsed(true);
-        otpTokenRepository.save(token);
-
-        return true;
-    }
-
-    // --- Chức năng Đặt lại Mật khẩu ---
-
-    /**
-     * Tạo OTP cho việc đặt lại mật khẩu và gửi đến email của người dùng.
-     * @param email Email của người dùng.
-     * @return true nếu OTP được tạo và gửi thành công, false nếu không.
+     * Generate OTP for password reset and send to user's email
+     * @param email User's email
+     * @return true if OTP was generated and sent, false otherwise
      */
     @Transactional
     public boolean generateOtpForPasswordReset(String email) {
+        // Check if user exists and is not an OAuth2 user
         Optional<User> userOpt = userService.findByEmail(email);
-        if (userOpt.isEmpty() || userOpt.get().isOAuth2User()) {
-            log.info("Password reset requested for non-existent or OAuth2 user: {}", email);
+        if (userOpt.isEmpty()) {
+            log.info("Password reset requested for non-existent user: {}", email);
             return false;
         }
-
+        
         User user = userOpt.get();
+        
+        // Don't allow password reset for OAuth2 users
+        if (user.isOAuth2User()) {
+            log.info("Password reset requested for OAuth2 user: {}", email);
+            return false;
+        }
+        
+        // Find existing OTP token for this user
+        Optional<OtpToken> existingTokenOpt = otpTokenRepository.findByUser(user);
+        OtpToken otpToken;
+        
+        // Generate 6-digit OTP
         String otp = generateOtp();
-<<<<<<< HEAD
-
-        OtpToken otpToken = otpTokenRepository.findByUser(user)
-                .orElse(new OtpToken(otp, user));
-
-        otpToken.setOtp(otp);
-        otpToken.setExpiryDate(new Date(System.currentTimeMillis() + OtpToken.EXPIRATION));
-        otpToken.setUsed(false);
-        otpToken.setAttempts(0);
-
-=======
         
         if (existingTokenOpt.isPresent()) {
             // Update existing token
@@ -131,65 +74,75 @@
         }
         
         // Save the token
->>>>>>> ec82cb57
         otpTokenRepository.save(otpToken);
-
+        
+        // Send OTP via email
         return emailService.sendOtpEmail(user.getEmail(), otp);
     }
-
+    
     /**
-     * Xác thực OTP và đặt lại mật khẩu nếu hợp lệ.
-     * @param otp Mã OTP.
-     * @param newPassword Mật khẩu mới.
-     * @return Kết quả xác thực (SUCCESS, INVALID_OTP, etc.).
+     * Verify OTP and reset password if valid
+     * @param otp OTP code
+     * @param newPassword New password
+     * @return Verification result
      */
     @Transactional
     public VerificationResult verifyOtpAndResetPassword(String otp, String newPassword) {
         Optional<OtpToken> tokenOpt = otpTokenRepository.findByOtp(otp);
-
+        
+        // OTP not found
         if (tokenOpt.isEmpty()) {
             return VerificationResult.INVALID_OTP;
         }
-
+        
         OtpToken token = tokenOpt.get();
-
-        if (token.isUsed()) return VerificationResult.OTP_ALREADY_USED;
-        if (token.isExpired()) return VerificationResult.OTP_EXPIRED;
-
+        
+        // OTP already used
+        if (token.isUsed()) {
+            return VerificationResult.OTP_ALREADY_USED;
+        }
+        
+        // OTP expired
+        if (token.isExpired()) {
+            return VerificationResult.OTP_EXPIRED;
+        }
+        
+        // Increment attempts and check if max attempts reached
         token.incrementAttempts();
         if (token.getAttempts() > maxAttempts) {
             otpTokenRepository.save(token);
             return VerificationResult.MAX_ATTEMPTS_REACHED;
         }
-
+        
+        // Save the token with incremented attempts (if verification fails)
         if (!otp.equals(token.getOtp())) {
             otpTokenRepository.save(token);
             return VerificationResult.INVALID_OTP;
         }
-
+        
+        // OTP is valid, reset password
         User user = token.getUser();
         userService.changeUserPassword(user, newPassword);
-
+        
+        // Mark OTP as used
         token.setUsed(true);
         otpTokenRepository.save(token);
-
+        
         return VerificationResult.SUCCESS;
     }
-
-    // --- Phương thức private và Enum ---
-
+    
     /**
-     * Tạo một mã OTP ngẫu nhiên gồm 6 chữ số.
-     * @return Chuỗi OTP 6 chữ số.
+     * Generate 6-digit OTP
+     * @return 6-digit OTP code
      */
     private String generateOtp() {
         SecureRandom random = new SecureRandom();
         int otp = 100000 + random.nextInt(900000);
         return String.valueOf(otp);
     }
-
+    
     /**
-     * Enum định nghĩa các kết quả có thể xảy ra khi xác thực OTP (dùng cho đặt lại mật khẩu).
+     * Verification result enum
      */
     public enum VerificationResult {
         SUCCESS,
