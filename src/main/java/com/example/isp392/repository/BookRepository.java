package com.example.isp392.repository;

import com.example.isp392.model.Book;
import com.example.isp392.model.BookReview;
import com.example.isp392.model.Category;
import org.springframework.data.domain.Page;
import org.springframework.data.domain.Pageable;
import org.springframework.data.jpa.repository.JpaRepository;
import org.springframework.data.jpa.repository.Lock;
import org.springframework.data.jpa.repository.JpaSpecificationExecutor;
import org.springframework.data.jpa.repository.Modifying;
import org.springframework.data.jpa.repository.Query;
import org.springframework.data.repository.query.Param;
import jakarta.persistence.LockModeType;
import org.springframework.stereotype.Repository;

import java.math.BigDecimal;
import java.time.LocalDate;
import java.util.List;
import java.util.Map;
import java.util.Optional;

@Repository
public interface BookRepository extends JpaRepository<Book, Integer>, JpaSpecificationExecutor<Book> {
    List<Book> findByIsActiveTrue();
    /**
     * Find book by ID with pessimistic lock to prevent race conditions
     * This is used for inventory management to ensure atomic updates
     */
    @Lock(LockModeType.PESSIMISTIC_WRITE)
    @Query("SELECT b FROM Book b WHERE b.bookId = :bookId")
    Optional<Book> findByIdForUpdate(@Param("bookId") Integer bookId);
    Page<Book> findByShop_ShopIdAndIsActiveTrue(Integer shopId, Pageable pageable);
    // Tìm sách theo tiêu đề (phân trang)
    Page<Book> findByTitleContainingIgnoreCase(String title, Pageable pageable);
    
    // Tìm sách theo danh mục (phân trang)
    @Query("SELECT b FROM Book b JOIN b.categories c WHERE c = ?1 AND b.isActive = true")
    Page<Book> findByCategory(Category category, Pageable pageable);
    
    // Lấy những sách có đánh giá cao nhất
    // Thêm "WHERE b.active = true"
    @Query("SELECT b FROM Book b WHERE b.isActive = true ORDER BY b.averageRating DESC")
    List<Book> findTopRatedBooks(Pageable pageable);
    
    // Lấy những sách mới thêm vào
    @Query("SELECT b FROM Book b WHERE b.isActive = true ORDER BY b.dateAdded DESC")
    List<Book> findNewAdditions(Pageable pageable);
    
    // Tìm những sách có giảm giá (selling_price < original_price)
    // Thêm "AND b.active = true"
    @Query("SELECT b FROM Book b WHERE b.sellingPrice < b.originalPrice AND b.isActive = true")
    List<Book> findDiscountedBooks(Pageable pageable);

    /**
     * Find all books belonging to a specific shop with pagination
     * 
     * @param shopId ID of the shop
     * @param pageable pagination information
     * @return page of books belonging to the shop
     */
    Page<Book> findByShopShopId(Integer shopId, Pageable pageable);
    
    /**
     * Find books with low stock by shop ID
     *
     * @param shopId ID of the shop
     * @param threshold Stock threshold
     * @return List of books with stock below threshold
     */
    List<Book> findByShopShopIdAndStockQuantityLessThanAndIsActiveTrue(Integer shopId, Integer threshold);

    /**
     * Find books with specific stock quantity by shop ID
     *
     * @param shopId ID of the shop
     * @param stockQuantity Specific stock quantity to match
     * @return List of books with exact stock quantity
     */
    List<Book> findByShopShopIdAndStockQuantityAndIsActiveTrue(Integer shopId, Integer stockQuantity);

    /**
     * Count books with stock less than or equal to threshold by shop ID
     *
     * @param shopId ID of the shop
     * @param threshold Stock threshold
     * @return Count of books with stock <= threshold
     */
    long countByShopShopIdAndStockQuantityLessThanEqualAndIsActiveTrue(Integer shopId, Integer threshold);

    /**
     * Count books with specific stock quantity by shop ID
     *
     * @param shopId ID of the shop
     * @param stockQuantity Specific stock quantity to match
     * @return Count of books with exact stock quantity
     */
    long countByShopShopIdAndStockQuantityAndIsActiveTrue(Integer shopId, Integer stockQuantity);

    /**
     * Find highest rated books by shop ID
     *
     * @param shopId ID of the shop
     * @param pageable Pagination and sorting
     * @return List of highest rated books
     */
    List<Book> findByShopShopIdAndIsActiveTrueOrderByAverageRatingDesc(Integer shopId, Pageable pageable);
<<<<<<< HEAD
    List<Book> findByShopShopId(Integer shopId);
=======

>>>>>>> d6db9d22
    /**
     * Count active books by shop ID
     *
     * @param shopId ID of the shop
     * @return Count of active books
     */
    long countByShopShopIdAndIsActiveTrue(Integer shopId);
    
    /**
     * Get today's revenue for a shop
     * 
     * @param shopId ID of the shop
     * @param today Today's date
     * @return Total revenue for today
     */
    @Query(value = "SELECT COALESCE(SUM(oi.price * oi.quantity), 0) " +
           "FROM orders o " +
           "JOIN order_items oi ON o.order_id = oi.order_id " +
           "JOIN books b ON oi.book_id = b.book_id " +
           "WHERE b.shop_id = :shopId " +
           "AND CONVERT(date, o.order_date) = :today " +
           "AND o.status NOT IN ('CANCELLED', 'REFUNDED')", nativeQuery = true)
    BigDecimal getTodayRevenue(@Param("shopId") Integer shopId, @Param("today") LocalDate today);
    
    /**
     * Get new orders count for a shop within the last N days
     * 
     * @param shopId ID of the shop
     * @param daysAgo Number of days to look back
     * @return Count of new orders
     */
    @Query(value = "SELECT COUNT(DISTINCT o.order_id) " +
           "FROM orders o " +
           "JOIN order_items oi ON o.order_id = oi.order_id " +
           "JOIN books b ON oi.book_id = b.book_id " +
           "WHERE b.shop_id = :shopId " +
           "AND o.order_date >= DATEADD(day, -:daysAgo, GETDATE())", nativeQuery = true)
    int getNewOrdersCount(@Param("shopId") Integer shopId, @Param("daysAgo") int daysAgo);
    
    /**
     * Get weekly revenue data for a shop
     * 
     * @param shopId ID of the shop
     * @return List of daily revenue for the last 7 days
     */
    @Query(value = "SELECT CONVERT(date, o.order_date) AS order_date,\n" +
            "           COALESCE(o.sub_total, 0) AS daily_revenue \n" +
            "           FROM orders o \n" +
            "           JOIN order_items oi ON o.order_id = oi.order_id\n" +
            "           JOIN books b ON oi.book_id = b.book_id \n" +
            "           WHERE b.shop_id = :shopId\n" +
            "           AND o.order_date >= DATEADD(day, -6, CONVERT(date, GETDATE())) \n" +
            "           AND o.order_status NOT IN ('CANCELLED', 'REFUNDED') \n" +
            "           GROUP BY CONVERT(date, o.order_date),o.sub_total\n" +
            "           ORDER BY CONVERT(date, o.order_date)", nativeQuery = true)
    List<Map<String, Object>> getWeeklyRevenue(@Param("shopId") Integer shopId);
    
    /**
     * Get bestselling books by quantity sold
     * 
     * @param shopId ID of the shop
     * @param limit Maximum number of books to return
     * @return List of bestselling books with sales data
     */
    @Query(value = "SELECT TOP 5  b.book_id, b.title, SUM(oi.quantity) as total_quantity, " +
           "o.sub_total as total_revenue " +
           "FROM books b " +
           "JOIN order_items oi ON b.book_id = oi.book_id " +
           "JOIN orders o ON oi.order_id = o.order_id " +
           "WHERE b.shop_id = :shopId " +
           "AND o.order_status NOT IN ('CANCELLED', 'REFUNDED') " +
           "GROUP BY b.book_id, b.title,o.sub_total " +
           "ORDER BY total_quantity DESC ", nativeQuery = true)
    List<Map<String, Object>> getBestsellingBooksByQuantity(@Param("shopId") Integer shopId, @Param("limit") int limit);
    
    /**
     * Get revenue data for a period (daily, weekly, monthly)
     * 
     * @param shopId ID of the shop
     * @param startDate Start date of the period
     * @param endDate End date of the period
     * @param groupBy Group by clause (day, week, month)
     * @return List of revenue data grouped by the specified period
     */
    @Query(value = "SELECT " +
           "CASE " +
           "  WHEN :groupBy = 'day' THEN CONVERT(varchar, CONVERT(date, o.order_date), 120) " +
           "  WHEN :groupBy = 'week' THEN CONCAT(YEAR(o.order_date), '-W', DATEPART(week, o.order_date)) " +
           "  WHEN :groupBy = 'month' THEN CONCAT(YEAR(o.order_date), '-', FORMAT(o.order_date, 'MM')) " +
           "END AS time_period, " +
           "COALESCE(o.sub_total, 0) AS revenue, " +
           "COUNT(DISTINCT o.order_id) AS order_count " +
           "FROM orders o " +
           "JOIN order_items oi ON o.order_id = oi.order_id " +
           "JOIN books b ON oi.book_id = b.book_id " +
           "WHERE b.shop_id = :shopId " +
           "AND o.order_date BETWEEN :startDate AND :endDate " +
           "AND o.order_status NOT IN ('CANCELLED', 'REFUNDED') " +
           "GROUP BY " +
           "CASE " +
           "  WHEN :groupBy = 'day' THEN CONVERT(varchar, CONVERT(date, o.order_date), 120) " +
           "  WHEN :groupBy = 'week' THEN CONCAT(YEAR(o.order_date), '-W', DATEPART(week, o.order_date)) " +
           "  WHEN :groupBy = 'month' THEN CONCAT(YEAR(o.order_date), '-', FORMAT(o.order_date, 'MM')) " +
           "END,  " +
            "o.sub_total" +
           "ORDER BY time_period", nativeQuery = true)
    List<Map<String, Object>> getRevenueByPeriod(
            @Param("shopId") Integer shopId, 
            @Param("startDate") LocalDate startDate, 
            @Param("endDate") LocalDate endDate,
            @Param("groupBy") String groupBy);

    /**
     * Check if a book with the given ISBN exists in a specific shop
     *
     * @param isbn The ISBN to check.
     * @param shopId The ID of the shop to check within.
     * @return true if a book with this ISBN exists in the shop, false otherwise.
     */
    boolean existsByIsbnAndShopShopId(String isbn, Integer shopId);
    
    /**
     * Find a book by ISBN
     *
     * @param isbn ISBN to search for
     * @return Optional containing the book if found, empty otherwise
     */
    Optional<Book> findByIsbn(String isbn);

    /**
     * Find a book by ISBN within a specific shop
     *
     * @param isbn ISBN to search for
     * @param shopId Shop ID to search within
     * @return Optional containing the book if found, empty otherwise
     */
    Optional<Book> findByIsbnAndShopShopId(String isbn, Integer shopId);

    /**
     * Get total views for all books in a shop
     * @param shopId the shop ID
     * @return total views (sum of viewsCount)
     */
    @Query(value = "SELECT COALESCE(SUM(b.views_count), 0) " +
            "FROM books b join shops s ON b.shop_id = s.shop_id " +
            "WHERE s.shop_id = :shopId", nativeQuery = true)
    Integer getTotalViewsByShopId(@Param("shopId") Integer shopId);

    /**
     * Get views for each product in a shop
     * @param shopId the shop ID
     * @return list of Object[]: [bookId, title, viewsCount]
     */
    @Query(value = "SELECT b.book_id, b.title, b.views_count FROM books b WHERE b.shop_id = :shopId", nativeQuery = true)
    List<Object[]> getViewsByProductInShop(@Param("shopId") Integer shopId);

    /**
     * Increment the viewsCount of a book by 1
     * @param bookId the book ID
     */
    @Modifying
    @Query("UPDATE Book b SET b.viewsCount = b.viewsCount + 1 WHERE b.bookId = :bookId")
    void incrementViewsCount(@Param("bookId") int bookId);

    /**
     * Deactivates all books belonging to a specific shop.
     * Sets their isActive status to false.
     * @param shopId ID of the shop whose books are to be deactivated
     */
    @Modifying
    @Query("UPDATE Book b SET b.isActive = false WHERE b.shop.shopId = :shopId")
    void updateIsActiveByShopId(@Param("shopId") Integer shopId);

    /**
     * Count books added after a specific date
     * 
     * @param date The cutoff date
     * @return Count of books added after the specified date
     */
    @Query("SELECT COUNT(b) FROM Book b WHERE b.dateAdded >= :date")
    long countByDateAddedAfter(@Param("date") LocalDate date);

    /**
     * Get total views for all books across the platform
     * @return total views (sum of viewsCount)
     */
    @Query(value = "SELECT COALESCE(SUM(b.views_count), 0) FROM books b", nativeQuery = true)
    Integer getTotalViewsAllBooks();

    /**
     * Get views for each product across the platform (top N)
     * @param limit Maximum number of products to return
     * @return list of Object[]: [bookId, title, viewsCount]
     */
    @Query(value = "SELECT TOP(:limit) b.book_id, b.title, b.views_count FROM books b ORDER BY b.views_count DESC", nativeQuery = true)
    List<Object[]> getTopViewedBooks(@Param("limit") Integer limit);

    @Modifying
    @Query("UPDATE Book b SET b.isActive = false WHERE b.shop.shopId = :shopId")
    void deactivateBooksByShopId(@Param("shopId") Integer shopId);

    /**
     * Count books added within a date range
     * @param startDate Start date
     * @param endDate End date
     * @return Count of books added in the date range
     */
    @Query("SELECT COUNT(b) FROM Book b WHERE b.dateAdded BETWEEN :startDate AND :endDate")
    long countByDateAddedBetween(@Param("startDate") LocalDate startDate, @Param("endDate") LocalDate endDate);

    /**
     * Get product listing trend data by period
     * @param startDate Start date
     * @param endDate End date
     * @return List of product listing data grouped by date
     */
    @Query(value = "SELECT date_added, COUNT(*) as count " +
            "FROM books " +
            "WHERE date_added BETWEEN :startDate AND :endDate " +
            "GROUP BY date_added " +
            "ORDER BY date_added",
            nativeQuery = true)
    List<Map<String, Object>> getProductListingTrend(@Param("startDate") LocalDate startDate, @Param("endDate") LocalDate endDate);

    /**
     * Get product statistics by category
     * @return List of category statistics
     */
    @Query(value = "SELECT c.category_name, COUNT(b.book_id) as product_count, " +
            "AVG(b.selling_price) as avg_price, SUM(b.views_count) as total_views " +
            "FROM books b " +
            "JOIN book_categories bc ON b.book_id = bc.book_id " +
            "JOIN categories c ON bc.category_id = c.category_id " +
            "WHERE b.is_active = 1 " +
            "GROUP BY c.category_id, c.category_name " +
            "ORDER BY COUNT(b.book_id) DESC",
            nativeQuery = true)
    List<Map<String, Object>> getProductStatsByCategory();

    /**
     * Count all active books
     * @return Count of active books
     */
    long countByIsActiveTrue();

    Page<Book> findByShop_ShopIdAndIsActiveTrueAndTitleContainingIgnoreCase(Integer shopId, String title, Pageable pageable);

    // Chat service methods
    Page<Book> findByIsActiveTrueOrderByAverageRatingDesc(Pageable pageable);

    @Query("SELECT b FROM Book b JOIN b.categories c WHERE c.categoryName LIKE %:categoryName% AND b.isActive = true")
    Page<Book> findByIsActiveTrueAndCategories_CategoryNameContainingIgnoreCase(@Param("categoryName") String categoryName, Pageable pageable);

    Page<Book> findByIsActiveTrueAndSellingPriceLessThanEqualOrderBySellingPriceAsc(java.math.BigDecimal maxPrice, Pageable pageable);

    /**
     * Find all active books with comprehensive information for vector store
     * Includes: categories, shop, publisher, and all relevant metadata
     */
    @Query("""
        SELECT DISTINCT b FROM Book b
        LEFT JOIN FETCH b.categories c
        LEFT JOIN FETCH b.shop s
        LEFT JOIN FETCH b.publisher p
        WHERE b.isActive = true
        ORDER BY b.dateAdded DESC, b.averageRating DESC
        """)
    List<Book> findAllActiveWithCompleteInfo();
}<|MERGE_RESOLUTION|>--- conflicted
+++ resolved
@@ -105,11 +105,9 @@
      * @return List of highest rated books
      */
     List<Book> findByShopShopIdAndIsActiveTrueOrderByAverageRatingDesc(Integer shopId, Pageable pageable);
-<<<<<<< HEAD
+
     List<Book> findByShopShopId(Integer shopId);
-=======
-
->>>>>>> d6db9d22
+
     /**
      * Count active books by shop ID
      *
