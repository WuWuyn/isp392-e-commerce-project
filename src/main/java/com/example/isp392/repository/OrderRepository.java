package com.example.isp392.repository;

import com.example.isp392.model.Order;
import com.example.isp392.model.OrderStatus;
import com.example.isp392.model.User;
import org.springframework.data.domain.Page;
import org.springframework.data.domain.Pageable;
import org.springframework.data.jpa.repository.JpaRepository;
import org.springframework.data.jpa.repository.Query;
import org.springframework.data.repository.query.Param;
import org.springframework.stereotype.Repository;

import java.time.LocalDateTime;
import java.util.List;
import java.util.Optional;

/**
 * Repository interface for Order entity
 * Provides methods for CRUD operations on orders
 */
@Repository
public interface OrderRepository extends JpaRepository<Order, Integer> {
    
    /**
     * Find all orders for a specific user
     * @param userId the user ID
     * @return list of orders belonging to the user
     */
    List<Order> findByUserUserIdOrderByOrderDateDesc(Integer userId);
    
    /**
     * Find a specific order by ID and user ID (for security)
     * @param orderId the order ID
     * @param userId the user ID
     * @return the order if found and belongs to the user
     */
    Optional<Order> findByOrderIdAndUserUserId(Integer orderId, Integer userId);
    
    /**
     * Count the number of orders for a user
     * @param userId the user ID
     * @return count of orders for the user
     */
    long countByUserUserId(Integer userId);
    
    /**
     * Find recent orders for a user, limited to a specific count
     * @param userId the user ID
     * @param limit the maximum number of orders to return
     * @return list of recent orders for the user
     */
    @Query("SELECT o FROM Order o WHERE o.user.userId = :userId ORDER BY o.orderDate DESC")
    List<Order> findRecentOrdersByUserId(@Param("userId") Integer userId, @Param("limit") int limit);
<<<<<<< HEAD
=======

    /**
     * Find all orders for a specific seller by navigating through book->shop->user relationship
     * @param sellerId the seller ID (user ID of the seller)
     * @return list of orders belonging to the seller
     */
    @Query("SELECT DISTINCT o FROM Order o JOIN o.orderItems oi JOIN oi.book b WHERE b.shop.user.userId = :sellerId")
    List<Order> findOrdersBySellerId(@Param("sellerId") Integer sellerId);

    /**
     * Find a specific order by ID and eagerly fetch its items.
     * @param orderId the order ID
     * @return the order with its items if found
     */
    @Query("SELECT o FROM Order o LEFT JOIN FETCH o.orderItems WHERE o.orderId = :orderId")
    Optional<Order> findByIdWithItems(@Param("orderId") Integer orderId);

    Page<Order> findByUserOrderByOrderDateDesc(User user, Pageable pageable);

    Page<Order> findByUserAndOrderStatusOrderByOrderDateDesc(User user, OrderStatus status, Pageable pageable);

    Page<Order> findByUserAndOrderDateBetweenOrderByOrderDateDesc(
            User user, LocalDateTime startDate, LocalDateTime endDate, Pageable pageable);

    Page<Order> findByUserAndOrderStatusAndOrderDateBetweenOrderByOrderDateDesc(
            User user, OrderStatus status, LocalDateTime startDate, LocalDateTime endDate, Pageable pageable);

    Optional<Order> findByOrderIdAndUser(Integer orderId, User user);
>>>>>>> 98fb95d3
} <|MERGE_RESOLUTION|>--- conflicted
+++ resolved
@@ -51,8 +51,6 @@
      */
     @Query("SELECT o FROM Order o WHERE o.user.userId = :userId ORDER BY o.orderDate DESC")
     List<Order> findRecentOrdersByUserId(@Param("userId") Integer userId, @Param("limit") int limit);
-<<<<<<< HEAD
-=======
 
     /**
      * Find all orders for a specific seller by navigating through book->shop->user relationship
@@ -81,5 +79,4 @@
             User user, OrderStatus status, LocalDateTime startDate, LocalDateTime endDate, Pageable pageable);
 
     Optional<Order> findByOrderIdAndUser(Integer orderId, User user);
->>>>>>> 98fb95d3
 } 