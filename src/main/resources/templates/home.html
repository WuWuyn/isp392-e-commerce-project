<!DOCTYPE html>
<html xmlns:th="http://www.thymeleaf.org" lang="en">
<head>
  <meta charset="UTF-8">
  <meta name="viewport" content="width=device-width, initial-scale=1.0">
  <title>ReadHub - Your World of Books</title>
  <!-- Bootstrap CSS -->
  <link href="https://cdn.jsdelivr.net/npm/bootstrap@5.3.2/dist/css/bootstrap.min.css" rel="stylesheet">
  <!-- Font Awesome -->
  <link rel="stylesheet" href="https://cdnjs.cloudflare.com/ajax/libs/font-awesome/6.5.1/css/all.min.css">
  <!-- Google Fonts -->
  <link href="https://fonts.googleapis.com/css2?family=Lora:wght@400;700&family=Montserrat:wght@400;700&family=Open+Sans:wght@400;600&display=swap" rel="stylesheet">
  <!-- Custom CSS -->
  <link rel="stylesheet" th:href="@{/css/style.css}">
</head>
<body>

<!-- Header -->
<div th:replace="~{fragments/header :: header-content}"></div>

<main>
  <!-- Hero Section -->
  <section class="hero-section text-white text-start d-flex align-items-center">
    <div class="container">
      <p class="hero-subtitle">THE READHUB EDITORS'</p>
      <h1 class="hero-title">First Time <br>With ReadHub?</h1>
      <a href="/about-contact" class="btn btn-hero">Learn More <i class="fas fa-arrow-right ms-1"></i></a>
    </div>
  </section>

  <!-- Features Bar -->
  <section class="features-bar py-4 bg-light">
    <div class="container">
      <div class="row text-center">
        <div class="col-md-3 col-6 feature-item">
          <img th:src="@{/images/icon-shipping.svg}" alt="Free Shipping" class="feature-icon">
          <h6>FREE SHIPPING</h6>
          <p class="small">On all orders over $50</p>
        </div>
        <div class="col-md-3 col-6 feature-item">
          <img th:src="@{/images/icon-returns.svg}" alt="90 Day Returns" class="feature-icon">
          <h6>90 DAY RETURNS</h6>
          <p class="small">On all unopened items</p>
        </div>
        <div class="col-md-3 col-6 feature-item mt-3 mt-md-0">
          <img th:src="@{/images/icon-pickup.svg}" alt="Local Pickup" class="feature-icon">
          <h6>LOCAL PICKUP</h6>
          <p class="small">Collect from local stores</p>
        </div>
        <div class="col-md-3 col-6 feature-item mt-3 mt-md-0">
          <img th:src="@{/images/icon-delivery.svg}" alt="Next Day Delivery" class="feature-icon">
          <h6>NEXT DAY DELIVERY</h6>
          <p class="small">Available in our checkout</p>
        </div>
      </div>
    </div>
  </section>

  <!-- Featured Categories -->
  <section class="featured-categories py-5">
    <div class="container">
      <div class="d-flex justify-content-between align-items-center mb-4">
        <h2 class="section-title">Featured Categories</h2>
        <a href="/all-category" class="view-all-link">View All <i class="fas fa-arrow-right"></i></a>
      </div>
      <div class="row">
        <!-- Lặp qua danh sách danh mục từ cơ sở dữ liệu -->
        <div class="col-lg-2 col-md-4 col-6 mb-4" th:each="category, iterStat : ${categories}" th:if="${iterStat.index < 6}">
          <a th:href="@{/all-category(category=${category.categoryId})}" class="category-card text-decoration-none">
            <!-- Sử dụng ảnh mặc định cho các danh mục -->
            <img th:src="@{'/images/category-' + ${iterStat.index % 6 + 1} + '.jpg'}" th:alt="${category.categoryName}" class="img-fluid category-img mb-2">
            <h6 class="category-name" th:text="${category.categoryName}">Category Name</h6>
          </a>
        </div>
        <!-- Hiển thị danh mục mặc định nếu không có dữ liệu -->
        <div class="col-lg-2 col-md-4 col-6 mb-4" th:if="${#lists.isEmpty(categories) || categories.size() < 1}">
          <a href="/all-category" class="category-card text-decoration-none">
            <img th:src="@{/images/category-childrens.jpg}" alt="Children's Books" class="img-fluid category-img mb-2">
            <h6 class="category-name">Children's Books</h6>
          </a>
        </div>
      </div>
    </div>
  </section>

  <!-- People's Choice -->
  <section class="people-choice-section py-5 bg-light">
    <div class="container">
      <div class="d-flex justify-content-between align-items-center mb-4">
        <h2 class="section-title">People's Choice</h2>
        <a th:href="@{/all-category(sort='averageRating',direction='DESC')}" class="view-all-link">View All <i class="fas fa-arrow-right"></i></a>
      </div>
      <div class="row">
        <!-- Hiển thị sách được đánh giá cao từ cơ sở dữ liệu -->
        <div class="col-lg col-md-4 col-sm-6 mb-4" th:each="book : ${topRatedBooks}">
          <div class="book-card">
            <a th:href="@{/product-detail(book_id=${book.book_id})}">
              <!-- Hiển thị ảnh bìa từ cơ sở dữ liệu hoặc mặc định nếu không có -->
              <img th:src="${book.coverImgUrl != null ? book.coverImgUrl : '/images/book-placeholder.jpg'}" 
                  th:alt="${book.title}" class="book-cover img-fluid">
            </a>
            <div class="book-info">
              <h6 class="book-title">
                <a th:href="@{/product-detail(book_id=${book.book_id})}" th:text="${book.title}">Book Title</a>
              </h6>
              <!-- Sử dụng fragment đánh giá sao -->
              <div th:replace="~{fragments/book-rating :: star-rating(${book.averageRating})}"></div>
              
              <!-- Sử dụng fragment hiển thị giá -->
              <div th:replace="~{fragments/book-price :: price-display(${book.originalPrice}, ${book.sellingPrice})}"></div>
            </div>
          </div>
        </div>
        
        <!-- Hiển thị mẫu nếu không có dữ liệu -->
        <div class="col-lg col-md-4 col-sm-6 mb-4" th:if="${#lists.isEmpty(topRatedBooks)}">
          <div class="book-card">
            <a href="#"><img th:src="@{/images/book-project-nim.jpg}" alt="Project Nim" class="book-cover img-fluid"></a>
            <div class="book-info">
              <h6 class="book-title"><a href="#">Under a Firefly Moon (Firefly Lake Book 1)</a></h6>
              <div class="star-rating">
                <i class="fas fa-star"></i><i class="fas fa-star"></i><i class="fas fa-star"></i><i class="fas fa-star"></i><i class="fas fa-star"></i>
              </div>
              <p class="book-price">$100.00 - $400.00</p>
            </div>
          </div>
        </div>
      </div>
    </div>
  </section>

  <!-- Discount Banner -->
  <section class="discount-banner py-4">
    <div class="container text-center">
      <span class="discount-icon">%</span>
      <span class="discount-text">Get free shipping for order over 2.000.000 VND</span>
<<<<<<< HEAD
      <a href="/all-category" class="btn btn-shop-deals">Shop Now <i class="fas fa-arrow-right ms-1"></i></a>
=======
      <a href="#" class="btn btn-shop-deals">Shop All Deals <i class="fas fa-arrow-right ms-1"></i></a>
>>>>>>> 5331d4e9
    </div>
  </section>

  <!-- New Additions -->
  <section class="new-additions-section py-5">
    <div class="container">
      <div class="d-flex justify-content-between align-items-center mb-4">
        <h2 class="section-title">New Additions</h2>
        <a th:href="@{/all-category(sort='dateAdded',direction='DESC')}" class="view-all-link">View All <i class="fas fa-arrow-right"></i></a>
      </div>
      <div class="row">
        <!-- Hiển thị sách mới thêm từ cơ sở dữ liệu -->
        <div class="col-lg col-md-4 col-sm-6 mb-4" th:each="book : ${newAdditions}">
          <div class="book-card">
            <div class="position-relative">
              <a th:href="@{/product-detail(book_id=${book.book_id})}">
                <img th:src="${book.coverImgUrl != null ? book.coverImgUrl : '/images/book-placeholder.jpg'}" 
                     th:alt="${book.title}" class="book-cover img-fluid">
              </a>
              <!-- Hiển thị badge Sale nếu đây là sách giảm giá -->
              <span class="badge bg-danger sale-badge" 
                   th:if="${book.originalPrice != null && book.sellingPrice != null && book.originalPrice.compareTo(book.sellingPrice) > 0}">Sale</span>
            </div>
            <div class="book-info">
              <h6 class="book-title">
                <a th:href="@{/product-detail(book_id=${book.book_id})}" th:text="${book.title}">Book Title</a>
              </h6>
              <!-- Sử dụng fragment đánh giá sao -->
              <div th:replace="~{fragments/book-rating :: star-rating(${book.averageRating})}"></div>
              
              <!-- Sử dụng fragment hiển thị giá -->
              <div th:replace="~{fragments/book-price :: price-display(${book.originalPrice}, ${book.sellingPrice})}"></div>
            </div>
          </div>
        </div>
        
        <!-- Hiển thị mẫu nếu không có dữ liệu -->
        <div class="col-lg col-md-4 col-sm-6 mb-4" th:if="${#lists.isEmpty(newAdditions)}">
          <div class="book-card">
            <div class="position-relative">
              <a href="#"><img th:src="@{/images/book-star-trek-picard.jpg}" alt="Star Trek Picard" class="book-cover img-fluid"></a>
              <span class="badge bg-danger sale-badge">Sale</span>
            </div>
            <div class="book-info">
              <h6 class="book-title"><a href="#">Star Trek: Picard: The Last Best Hope</a></h6>
              <div class="star-rating">
                <i class="fas fa-star"></i><i class="fas fa-star"></i><i class="fas fa-star"></i><i class="fas fa-star"></i><i class="far fa-star"></i>
              </div>
              <p class="book-price">
                <span class="original-price text-decoration-line-through me-1">$99.29</span>
                <span class="sale-price">$33.95</span>
              </p>
            </div>
          </div>
        </div>
      </div>
    </div>
  </section>

  <!-- Best New Books of April -->
  <section class="best-new-books py-5 bg-light">
    <div class="container">
      <div class="row align-items-center">
        <div class="col-md-6 mb-4 mb-md-0">
          <img th:src="@{/images/person-reading.jpg}" alt="Person Reading Book" class="img-fluid rounded">
        </div>
        <div class="col-md-6 text-center text-md-start ps-md-5">
          <p class="text-uppercase small text-muted">NEW YEAR, NEW BOOKS</p>
          <h2 class="display-5 fw-bold mb-3">The Best New Books of April</h2>
        </div>
      </div>
    </div>
  </section>

<<<<<<< HEAD
  <!-- Favorite Authors -->
  <section class="super-books-testimonial py-5">
    <div class="container text-center">
      <div class="quote-icon-superbooks mb-3">“</div>
      <h2 class="section-title mb-3">Super Books</h2>
      <p class="lead mb-4 col-md-8 mx-auto">Bookix is a monthly book review publication distributed to 400,000 avid readers through subscribing bookstores & public libraries.</p>

=======
  <!-- Publishers -->
  <section class="favorite-authors-section py-5">
    <div class="container">
      <div class="d-flex justify-content-between align-items-center mb-4">
        <h2 class="section-title">The Publishers</h2>
        <a href="#" class="view-all-link">View All <i class="fas fa-arrow-right"></i></a>
      </div>
      <div class="row text-center">
        <!-- Repeat this col structure for each author -->
        <div class="col-lg col-md-3 col-4 mb-4">
          <a href="#" class="author-link text-decoration-none">
            <img th:src="@{/images/author-annette.jpg}" alt="Annette Black" class="author-avatar img-fluid rounded-circle mb-2">
            <p class="author-name">Annette Black</p>
          </a>
        </div>
        <div class="col-lg col-md-3 col-4 mb-4">
          <a href="#" class="author-link text-decoration-none">
            <img th:src="@{/images/author-theresa.jpg}" alt="Theresa Webb" class="author-avatar img-fluid rounded-circle mb-2">
            <p class="author-name">Theresa Webb</p>
          </a>
        </div>
        <div class="col-lg col-md-3 col-4 mb-4">
          <a href="#" class="author-link text-decoration-none">
            <img th:src="@{/images/author-guy.jpg}" alt="Guy Hawkins" class="author-avatar img-fluid rounded-circle mb-2">
            <p class="author-name">Guy Hawkins</p>
          </a>
        </div>
        <div class="col-lg col-md-3 col-4 mb-4">
          <a href="#" class="author-link text-decoration-none">
            <img th:src="@{/images/author-robert.jpg}" alt="Robert Fox" class="author-avatar img-fluid rounded-circle mb-2">
            <p class="author-name">Robert Fox</p>
          </a>
        </div>
        <div class="col-lg col-md-3 col-4 mb-4">
          <a href="#" class="author-link text-decoration-none">
            <img th:src="@{/images/author-kristin.jpg}" alt="Kristin Watson" class="author-avatar img-fluid rounded-circle mb-2">
            <p class="author-name">Kristin Watson</p>
          </a>
        </div>
        <div class="col-lg col-md-3 col-4 mb-4">
          <a href="#" class="author-link text-decoration-none">
            <img th:src="@{/images/author-floyd.jpg}" alt="Floyd Miles" class="author-avatar img-fluid rounded-circle mb-2">
            <p class="author-name">Floyd Miles</p>
          </a>
        </div>
        <div class="col-lg d-none d-lg-block"> <!-- Show 6 on large, adjust if more --> </div>
      </div>
      <!-- Second row for more authors if needed, or adjust col sizes -->
      <div class="row text-center d-none d-md-flex"> <!-- Example for more authors visible on medium+ -->
        <div class="col-lg col-md-3 col-4 mb-4">
          <a href="#" class="author-link text-decoration-none">
            <img th:src="@{/images/author-jacob.jpg}" alt="Jacob Jones" class="author-avatar img-fluid rounded-circle mb-2">
            <p class="author-name">Jacob Jones</p>
          </a>
        </div>
        <div class="col-lg col-md-3 col-4 mb-4">
          <a href="#" class="author-link text-decoration-none">
            <img th:src="@{/images/author-arlene.jpg}" alt="Arlene McCoy" class="author-avatar img-fluid rounded-circle mb-2">
            <p class="author-name">Arlene McCoy</p>
          </a>
        </div>
        <div class="col-lg col-md-3 col-4 mb-4">
          <a href="#" class="author-link text-decoration-none">
            <img th:src="@{/images/author-jenny.jpg}" alt="Jenny Wilson" class="author-avatar img-fluid rounded-circle mb-2">
            <p class="author-name">Jenny Wilson</p>
          </a>
        </div>
      </div>
>>>>>>> 5331d4e9
    </div>
  </section>

  <!-- From the Blog -->
  <section class="from-the-blog-section py-5 bg-light">
    <div class="container">
      <div class="d-flex justify-content-between align-items-center mb-4">
        <h2 class="section-title">From the Blog</h2>
        <a href="/blog" class="view-all-link">View All <i class="fas fa-arrow-right"></i></a>
      </div>
      <div class="row">
        <!-- Hiển thị bài blog từ cơ sở dữ liệu -->
        <div class="col-md-6 col-lg-3 mb-4" th:each="blog, iterStat : ${recentBlogs}">
          <div class="card blog-post-card h-100">
            <a th:href="@{/blog/{id}(id=${blog.blogId})}">
              <!-- Sử dụng ảnh mặc định cho các bài blog -->
              <img th:src="@{'/images/blog-post-' + ${(iterStat.index % 4) + 1} + '.jpg'}" 
                  class="card-img-top" th:alt="${blog.title}">
            </a>
            <div class="card-body d-flex flex-column">
              <p class="card-text small text-muted">
                <span th:text="${#dates.format(blog.createdDate, 'dd MMM, yyyy')}">24 Oct, 2023</span> 
                by <span th:text="${blog.user != null ? blog.user.fullName : 'Unknown'}">Author</span>
              </p>
              <h5 class="card-title blog-title">
                <a th:href="@{/blog/{id}(id=${blog.blogId})}" th:text="${blog.title}">Blog Title</a>
              </h5>
            </div>
          </div>
        </div>
        
        <!-- Hiển thị mẫu nếu không có dữ liệu -->
        <div class="col-md-6 col-lg-3 mb-4" th:if="${#lists.isEmpty(recentBlogs)}">
          <div class="card blog-post-card h-100">
            <a href="#"><img th:src="@{/images/blog-post-1.jpg}" class="card-img-top" alt="Blog Post 1"></a>
            <div class="card-body d-flex flex-column">
              <p class="card-text small text-muted">24 Oct, 2023 by Ali Tufan</p>
              <h5 class="card-title blog-title"><a href="#">Should You Feel Embarrassed for Reading Kids Books?</a></h5>
            </div>
          </div>
        </div>
      </div>
    </div>
  </section>
</main>

<!-- Newsletter Subscription Section -->
<div th:replace="~{fragments/newsletter :: newsletter-section}"></div>

<!-- Footer -->
<div th:replace="~{fragments/footer :: footer-content}"></div>

<!-- Bootstrap JS Bundle (Popper.js included) -->
<script src="https://cdn.jsdelivr.net/npm/bootstrap@5.3.0/dist/js/bootstrap.bundle.min.js"
        integrity="sha384-geWF76RCwLtnZ8qwWowPQNguL3RmwHVBC9FhGdlKrxdiJJigb/j/68SIy3Te4Bkz"
        crossorigin="anonymous"></script>
<!-- Custom JS -->
<script th:src="@{/js/script.js}"></script>
</body>
</html><|MERGE_RESOLUTION|>--- conflicted
+++ resolved
@@ -134,11 +134,7 @@
     <div class="container text-center">
       <span class="discount-icon">%</span>
       <span class="discount-text">Get free shipping for order over 2.000.000 VND</span>
-<<<<<<< HEAD
       <a href="/all-category" class="btn btn-shop-deals">Shop Now <i class="fas fa-arrow-right ms-1"></i></a>
-=======
-      <a href="#" class="btn btn-shop-deals">Shop All Deals <i class="fas fa-arrow-right ms-1"></i></a>
->>>>>>> 5331d4e9
     </div>
   </section>
 
@@ -213,84 +209,12 @@
     </div>
   </section>
 
-<<<<<<< HEAD
   <!-- Favorite Authors -->
   <section class="super-books-testimonial py-5">
     <div class="container text-center">
       <div class="quote-icon-superbooks mb-3">“</div>
       <h2 class="section-title mb-3">Super Books</h2>
       <p class="lead mb-4 col-md-8 mx-auto">Bookix is a monthly book review publication distributed to 400,000 avid readers through subscribing bookstores & public libraries.</p>
-
-=======
-  <!-- Publishers -->
-  <section class="favorite-authors-section py-5">
-    <div class="container">
-      <div class="d-flex justify-content-between align-items-center mb-4">
-        <h2 class="section-title">The Publishers</h2>
-        <a href="#" class="view-all-link">View All <i class="fas fa-arrow-right"></i></a>
-      </div>
-      <div class="row text-center">
-        <!-- Repeat this col structure for each author -->
-        <div class="col-lg col-md-3 col-4 mb-4">
-          <a href="#" class="author-link text-decoration-none">
-            <img th:src="@{/images/author-annette.jpg}" alt="Annette Black" class="author-avatar img-fluid rounded-circle mb-2">
-            <p class="author-name">Annette Black</p>
-          </a>
-        </div>
-        <div class="col-lg col-md-3 col-4 mb-4">
-          <a href="#" class="author-link text-decoration-none">
-            <img th:src="@{/images/author-theresa.jpg}" alt="Theresa Webb" class="author-avatar img-fluid rounded-circle mb-2">
-            <p class="author-name">Theresa Webb</p>
-          </a>
-        </div>
-        <div class="col-lg col-md-3 col-4 mb-4">
-          <a href="#" class="author-link text-decoration-none">
-            <img th:src="@{/images/author-guy.jpg}" alt="Guy Hawkins" class="author-avatar img-fluid rounded-circle mb-2">
-            <p class="author-name">Guy Hawkins</p>
-          </a>
-        </div>
-        <div class="col-lg col-md-3 col-4 mb-4">
-          <a href="#" class="author-link text-decoration-none">
-            <img th:src="@{/images/author-robert.jpg}" alt="Robert Fox" class="author-avatar img-fluid rounded-circle mb-2">
-            <p class="author-name">Robert Fox</p>
-          </a>
-        </div>
-        <div class="col-lg col-md-3 col-4 mb-4">
-          <a href="#" class="author-link text-decoration-none">
-            <img th:src="@{/images/author-kristin.jpg}" alt="Kristin Watson" class="author-avatar img-fluid rounded-circle mb-2">
-            <p class="author-name">Kristin Watson</p>
-          </a>
-        </div>
-        <div class="col-lg col-md-3 col-4 mb-4">
-          <a href="#" class="author-link text-decoration-none">
-            <img th:src="@{/images/author-floyd.jpg}" alt="Floyd Miles" class="author-avatar img-fluid rounded-circle mb-2">
-            <p class="author-name">Floyd Miles</p>
-          </a>
-        </div>
-        <div class="col-lg d-none d-lg-block"> <!-- Show 6 on large, adjust if more --> </div>
-      </div>
-      <!-- Second row for more authors if needed, or adjust col sizes -->
-      <div class="row text-center d-none d-md-flex"> <!-- Example for more authors visible on medium+ -->
-        <div class="col-lg col-md-3 col-4 mb-4">
-          <a href="#" class="author-link text-decoration-none">
-            <img th:src="@{/images/author-jacob.jpg}" alt="Jacob Jones" class="author-avatar img-fluid rounded-circle mb-2">
-            <p class="author-name">Jacob Jones</p>
-          </a>
-        </div>
-        <div class="col-lg col-md-3 col-4 mb-4">
-          <a href="#" class="author-link text-decoration-none">
-            <img th:src="@{/images/author-arlene.jpg}" alt="Arlene McCoy" class="author-avatar img-fluid rounded-circle mb-2">
-            <p class="author-name">Arlene McCoy</p>
-          </a>
-        </div>
-        <div class="col-lg col-md-3 col-4 mb-4">
-          <a href="#" class="author-link text-decoration-none">
-            <img th:src="@{/images/author-jenny.jpg}" alt="Jenny Wilson" class="author-avatar img-fluid rounded-circle mb-2">
-            <p class="author-name">Jenny Wilson</p>
-          </a>
-        </div>
-      </div>
->>>>>>> 5331d4e9
     </div>
   </section>
 
