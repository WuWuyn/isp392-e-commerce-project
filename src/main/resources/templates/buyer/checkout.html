--- conflicted
+++ resolved
@@ -173,66 +173,31 @@
                         Shipping Address
                     </h2>
                     
-                        <!-- Address Selection Dropdown -->
-                        <div class="mb-4">
-                            <label for="addressSelect" class="form-label">Select Shipping Address</label>
-                            <select class="form-select" id="addressSelect" name="existingAddressId" required>
-                                <option value="">Choose an address...</option>
-                                <option value="new">+ Add New Address</option>
-                                <th:block th:each="address : ${userAddresses}">
-                                    <option th:value="${address.addressId}" 
-                                            th:selected="${address.isDefault()}"
-                                            th:data-recipient-name="${address.recipientName}"
-                                            th:data-recipient-phone="${address.recipientPhone}"
-                                            th:data-province="${address.province}"
-                                            th:data-district="${address.district}"
-                                            th:data-ward="${address.ward}"
-                                            th:data-address-detail="${address.addressDetail}"
-                                            th:data-company="${address.company}"
-                                            th:data-type="${address.address_type}">
-                                        [[${address.addressDetail + ', ' + address.ward + ', ' + address.district + ', ' + address.province}]]
-                                        [[${address.isDefault() ? '(Default)' : ''}]]
-                                    </option>
-                                </th:block>
-                            </select>
-                            <div class="invalid-feedback">Please select a shipping address</div>
-                        </div>
-
-<<<<<<< HEAD
-                        <!-- Selected Address Details -->
-                        <div id="selectedAddressDetails" class="card mb-4" style="display: none;">
-                            <div class="card-body">
-                                <h6 class="card-subtitle mb-3 text-muted">Selected Address Details</h6>
-                                <div class="row">
-                                    <div class="col-md-6">
-                                        <p class="mb-2">
-                                            <strong>Recipient:</strong> 
-                                            <span id="displayRecipientName"></span>
-                                        </p>
-                                        <p class="mb-2">
-                                            <strong>Phone:</strong> 
-                                            <span id="displayRecipientPhone"></span>
-                                        </p>
-                                        <p class="mb-2">
-                                            <strong>Type:</strong> 
-                                            <span id="displayAddressType"></span>
-                                        </p>
-                                    </div>
-                                    <div class="col-md-6">
-                                        <p class="mb-2">
-                                            <strong>Address:</strong>
-                                            <span id="displayAddressDetail"></span>
-                                        </p>
-                                        <p class="mb-2">
-                                            <strong>Area:</strong>
-                                            <span id="displayArea"></span>
-                                        </p>
-                                        <p class="mb-2" id="displayCompanyContainer" style="display: none;">
-                                            <strong>Company:</strong>
-                                            <span id="displayCompany"></span>
-                                        </p>
-                                    </div>
-=======
+                    <!-- Address Selection Dropdown -->
+                    <div class="mb-4">
+                        <label for="addressSelect" class="form-label">Select Shipping Address</label>
+                        <select class="form-select" id="addressSelect" name="addressSelect">
+                            <option value="">Choose an address...</option>
+                            <option value="new">+ Add New Address</option>
+                            <th:block th:each="address : ${userAddresses}">
+                                <option th:value="${address.addressId}" 
+                                        th:selected="${address.isDefault()}"
+                                        th:data-recipient-name="${address.recipientName}"
+                                        th:data-recipient-phone="${address.recipientPhone}"
+                                        th:data-province="${address.province}"
+                                        th:data-district="${address.district}"
+                                        th:data-ward="${address.ward}"
+                                        th:data-address-detail="${address.addressDetail}"
+                                        th:data-company="${address.company}"
+                                        th:data-type="${address.address_type}">
+                                    [[${address.addressDetail + ', ' + address.ward + ', ' + address.district + ', ' + address.province}]]
+                                    [[${address.isDefault() ? '(Default)' : ''}]]
+                                </option>
+                            </th:block>
+                        </select>
+                        <div class="invalid-feedback">Please select a shipping address</div>
+                    </div>
+
                     <!-- Hidden input for existingAddressId -->
                     <input type="hidden" id="existingAddressId" name="existingAddressId" th:value="${defaultAddress != null ? defaultAddress.addressId : ''}">
 
@@ -248,211 +213,253 @@
                                 <div class="col-md-6">
                                     <label class="form-label fw-bold">Phone Number</label>
                                     <div class="form-control-plaintext" id="displayRecipientPhone"></div>
->>>>>>> 597cebc9
                                 </div>
                             </div>
-                        </div>
-
-                        <!-- New Address Form -->
-                        <div id="newAddressForm" style="display: none;">
-                            <div class="row">
-                                <div class="col-md-6 mb-3">
-                                    <label for="recipientName" class="form-label">Recipient Name</label>
-                                    <input type="text" class="form-control" id="recipientName" name="recipientName" 
-                                           required minlength="2" maxlength="100">
-                                    <div class="invalid-feedback">Recipient name must be 2-100 characters</div>
+                            
+                            <div class="row mb-3">
+                                <div class="col-md-4">
+                                    <label class="form-label fw-bold">Province/City</label>
+                                    <div class="form-control-plaintext" id="displayProvince"></div>
                                 </div>
-                                <div class="col-md-6 mb-3">
-                                    <label for="recipientPhone" class="form-label">Phone Number</label>
-                                    <input type="tel" class="form-control" id="recipientPhone" name="recipientPhone" 
-                                           required pattern="^(\+84|84|0)[3|5|7|8|9][0-9]{8}$">
-                                    <div class="invalid-feedback">Please enter a valid Vietnamese phone number</div>
+                                <div class="col-md-4">
+                                    <label class="form-label fw-bold">District</label>
+                                    <div class="form-control-plaintext" id="displayDistrict"></div>
                                 </div>
-                            </div>
-
-                            <div class="row">
-                                <div class="col-md-4 mb-3">
-                                    <label for="province" class="form-label">Province/City</label>
-                                    <select class="form-select" id="province" name="province" required>
-                                        <option value="">Select Province/City</option>
-                                    </select>
-                                    <div class="invalid-feedback">Please select a province</div>
+                                <div class="col-md-4">
+                                    <label class="form-label fw-bold">Ward</label>
+                                    <div class="form-control-plaintext" id="displayWard"></div>
                                 </div>
-                                <div class="col-md-4 mb-3">
-                                    <label for="district" class="form-label">District</label>
-                                    <select class="form-select" id="district" name="district" required disabled>
-                                        <option value="">Select District</option>
-                                    </select>
-                                    <div class="invalid-feedback">Please select a district</div>
+                            </div>
+                            
+                            <div class="mb-3">
+                                <label class="form-label fw-bold">Address Details</label>
+                                <div class="form-control-plaintext" id="displayAddressDetail"></div>
+                            </div>
+                            
+                            <div class="row mb-3">
+                                <div class="col-md-6" id="displayCompanyContainer" style="display: none;">
+                                    <label class="form-label fw-bold">Company</label>
+                                    <div class="form-control-plaintext" id="displayCompany"></div>
                                 </div>
-                                <div class="col-md-4 mb-3">
-                                    <label for="ward" class="form-label">Ward</label>
-                                    <select class="form-select" id="ward" name="ward" required disabled>
-                                        <option value="">Select Ward</option>
-                                    </select>
-                                    <div class="invalid-feedback">Please select a ward</div>
+                                <div class="col-md-6">
+                                    <label class="form-label fw-bold">Address Type</label>
+                                    <div class="form-control-plaintext" id="displayAddressType"></div>
                                 </div>
                             </div>
-
-                            <div class="mb-3">
-                                <label for="addressDetail" class="form-label">Address Details</label>
-                                <input type="text" class="form-control" id="addressDetail" name="addressDetail" 
-                                       required maxlength="500">
-                                <div class="invalid-feedback">Please enter address details (max 500 characters)</div>
-                        </div>
-
-                            <div class="row">
-                                <div class="col-md-6 mb-3">
-                                    <label for="company" class="form-label">Company (Optional)</label>
-                                    <input type="text" class="form-control" id="company" name="company" maxlength="255">
-                                    <div class="invalid-feedback">Company name must be less than 255 characters</div>
+                        </div>
+                    </div>
+
+                    <!-- New Address Form -->
+                    <div id="newAddressForm" style="display: none;">
+                        <input type="hidden" name="isNewAddress" id="isNewAddress" value="false">
+                        <!-- Hidden fields for storing location names -->
+                        <input type="hidden" id="provinceName" name="province">
+                        <input type="hidden" id="districtName" name="district">
+                        <input type="hidden" id="wardName" name="ward">
+                        
+                        <div class="row">
+                            <div class="col-md-6 mb-3">
+                                <label for="recipientName" class="form-label">Recipient Name</label>
+                                <input type="text" class="form-control" id="recipientName" name="recipientName" 
+                                       required minlength="2" maxlength="100">
+                                <div class="invalid-feedback">Recipient name must be 2-100 characters</div>
+                            </div>
+                            <div class="col-md-6 mb-3">
+                                <label for="recipientPhone" class="form-label">Phone Number</label>
+                                <input type="tel" class="form-control" id="recipientPhone" name="recipientPhone" 
+                                       required pattern="^(\+84|84|0)[3|5|7|8|9][0-9]{8}$">
+                                <div class="invalid-feedback">Please enter a valid Vietnamese phone number</div>
+                            </div>
+                        </div>
+
+                        <div class="row">
+                            <div class="col-md-4 mb-3">
+                                <label for="province" class="form-label">Province/City</label>
+                                <select class="form-select" id="province" required>
+                                    <option value="">Select Province/City</option>
+                                </select>
+                                <div class="invalid-feedback">Please select a province</div>
+                            </div>
+                            <div class="col-md-4 mb-3">
+                                <label for="district" class="form-label">District</label>
+                                <select class="form-select" id="district" required disabled>
+                                    <option value="">Select District</option>
+                                </select>
+                                <div class="invalid-feedback">Please select a district</div>
+                            </div>
+                            <div class="col-md-4 mb-3">
+                                <label for="ward" class="form-label">Ward</label>
+                                <select class="form-select" id="ward" required disabled>
+                                    <option value="">Select Ward</option>
+                                </select>
+                                <div class="invalid-feedback">Please select a ward</div>
+                            </div>
+                        </div>
+
+                        <div class="mb-3">
+                            <label for="addressDetail" class="form-label">Address Details</label>
+                            <input type="text" class="form-control" id="addressDetail" name="addressDetail" 
+                                   required maxlength="500">
+                            <div class="invalid-feedback">Please enter address details (max 500 characters)</div>
+                        </div>
+
+                        <div class="row">
+                            <div class="col-md-6 mb-3">
+                                <label for="company" class="form-label">Company (Optional)</label>
+                                <input type="text" class="form-control" id="company" name="company" maxlength="255">
+                                <div class="invalid-feedback">Company name must be less than 255 characters</div>
+                            </div>
+                            <div class="col-md-6 mb-3">
+                                <label class="form-label d-block">Address Type</label>
+                                <div class="form-check form-check-inline">
+                                    <input class="form-check-input" type="radio" name="addressType" 
+                                           id="addressType0" value="0" required checked>
+                                    <label class="form-check-label" for="addressType0">Home</label>
                                 </div>
-                                <div class="col-md-6 mb-3">
-                                    <label class="form-label d-block">Address Type</label>
-                                    <div class="form-check form-check-inline">
-                                        <input class="form-check-input" type="radio" name="addressType" 
-                                               id="addressType0" value="0" required checked>
-                                        <label class="form-check-label" for="addressType0">Home</label>
-                                    </div>
-                                    <div class="form-check form-check-inline">
-                                        <input class="form-check-input" type="radio" name="addressType" 
-                                               id="addressType1" value="1" required>
-                                        <label class="form-check-label" for="addressType1">Company</label>
-                                    </div>
-                                    <div class="invalid-feedback">Please select an address type</div>
-                            </div>
-                            </div>
-
-                            <div class="form-check mb-3">
-                                <input class="form-check-input" type="checkbox" id="saveAddress" name="saveAddress">
-                                <label class="form-check-label" for="saveAddress">
-                                    Save this address for future use
-                                </label>
-                        </div>
-                    </div>
-                </div>
-
-                <!-- Order Items Section -->
-                <div class="checkout-section">
-                    <h2 class="section-title">
-                        <i class="fas fa-shopping-bag me-2"></i>
-                        Order Items
-                    </h2>
-                    
-                    <div class="order-items">
-                        <div th:each="item : ${selectedItems}" class="book-item">
-                            <img th:src="${item.book.coverImgUrl != null ? item.book.coverImgUrl : '/images/book-placeholder.jpg'}" 
-                                 alt="Book Cover" class="book-image">
-                            <div class="book-details">
-                                <h5 class="book-title" th:text="${item.book.title}">Book Title</h5>
-                                <p class="mb-1" th:if="${item.book.publisher != null}">
-                                    <small class="text-muted">
-                                        <i class="fas fa-store-alt me-1"></i>
-                                        <span th:text="${item.book.publisher.publisherName}">Publisher Name</span>
-                                    </small>
-                                </p>
-                                <div class="d-flex justify-content-between align-items-center">
-                                    <span class="book-price" th:text="${#numbers.formatDecimal(item.book.sellingPrice, 0, 'COMMA', 0, 'POINT') + ' VND'}">0 VND</span>
-                                    <span class="quantity-badge" th:text="'Quantity: ' + ${item.quantity}">Quantity: 1</span>
+                                <div class="form-check form-check-inline">
+                                    <input class="form-check-input" type="radio" name="addressType" 
+                                           id="addressType1" value="1" required>
+                                    <label class="form-check-label" for="addressType1">Company</label>
                                 </div>
-                            </div>
-                        </div>
-                    </div>
-                </div>
-
-                    <!-- Payment Method Section -->
-                    <div class="checkout-section">
-                        <h2 class="section-title">
-                            <i class="fas fa-credit-card me-2"></i>
-                            Payment Method
-                        </h2>
-                        
-                        <div class="payment-methods">
-                            <div class="payment-method selected" data-payment="COD">
-                                <div class="d-flex align-items-center">
-                                    <input type="radio" name="paymentMethod" value="COD" class="form-check-input me-3" checked>
-                                    <div>
-                                        <strong>Cash on Delivery (COD)</strong>
-                                        <p class="mb-0 text-muted small">Pay when you receive your order</p>
-                                    </div>
-                                </div>
-                            </div>
-                            
-                            <div class="payment-method mt-3" data-payment="VNPAY">
-                                <div class="d-flex align-items-center">
-                                    <input type="radio" name="paymentMethod" value="VNPAY" class="form-check-input me-3">
-                                    <div class="d-flex align-items-center">
-                                        <div>
-                                            <strong>VNPay</strong>
-                                            <p class="mb-0 text-muted small">Pay securely with VNPay</p>
-                                        </div>
-                                    </div>
-                                </div>
-                            </div>
-                        </div>
-                    </div>
-
-                    <!-- Order Notes -->
-                    <div class="checkout-section">
-                        <h2 class="section-title">
-                            <i class="fas fa-pencil-alt me-2"></i>
-                            Order Notes
-                        </h2>
-                        <div class="mb-3">
-                            <textarea class="form-control" id="notes" name="notes" rows="3" 
-                                      placeholder="Add any special instructions or notes for your order"></textarea>
+                                <div class="invalid-feedback">Please select an address type</div>
+                        </div>
+                        </div>
+
+                        <div class="form-check mb-3">
+                            <input class="form-check-input" type="checkbox" id="saveAddress" name="saveAddress">
+                            <label class="form-check-label" for="saveAddress">
+                                Save this address for future use
+                            </label>
                     </div>
                 </div>
             </div>
-
-            <!-- Right Column - Order Summary -->
-            <div class="col-lg-4">
-                <div class="checkout-section">
-                    <h2 class="section-title">Order Summary</h2>
-                    <div class="order-summary">
-                        <div class="summary-item">
-                            <span>Subtotal</span>
-                            <span th:text="${#numbers.formatDecimal(subtotal, 0, 'COMMA', 0, 'POINT') + ' VND'}">0 VND</span>
-                        </div>
-
-                            <!-- Discount Code Section -->
-                            <div class="mb-3">
-                                <label for="discountCode" class="form-label">Discount Code</label>
-                                <div class="input-group">
-                                    <input type="text" class="form-control" id="discountCode" name="discountCode" 
-                                           th:value="${discountCode}" placeholder="Enter discount code">
-                                    <button class="btn btn-outline-secondary" type="button" id="applyDiscountBtn">Apply</button>
-                                </div>
-                                <div id="discountMessage" class="form-text text-success mt-1" style="display: none;"></div>
-                                <div id="discountError" class="form-text text-danger mt-1" style="display: none;"></div>
-                            </div>
-
-                            <!-- Discount Amount (if applied) -->
-                            <div class="summary-item" id="discountSection" th:style="${discountAmount != null && discountAmount > 0 ? 'display: block' : 'display: none'}">
-                                <span>Discount</span>
-                                <span class="text-danger" th:text="${discountAmount != null ? '-' + #numbers.formatDecimal(discountAmount, 0, 'COMMA', 0, 'POINT') + ' VND' : '0 VND'}">0 VND</span>
-                            </div>
-
-                        <div class="summary-item">
-                            <span>Shipping Fee</span>
-                            <span>0 VND</span>
-                        </div>
-
-                        <div class="summary-total">
-                            <span>Total</span>
-                                <span th:text="${#numbers.formatDecimal(totalAmount, 0, 'COMMA', 0, 'POINT') + ' VND'}">0 VND</span>
-                            </div>
-
-                            <button type="submit" class="btn btn-primary w-100 mt-3" id="placeOrderBtn">
-                                <i class="fas fa-lock me-2"></i>
-                                Place Order
-                            </button>
+        </div>
+
+        <!-- Order Items Section -->
+        <div class="checkout-section">
+            <h2 class="section-title">
+                <i class="fas fa-shopping-bag me-2"></i>
+                Order Items
+            </h2>
+            
+            <div class="order-items">
+                <div th:each="item : ${selectedItems}" class="book-item">
+                    <img th:src="${item.book.coverImgUrl != null ? item.book.coverImgUrl : '/images/book-placeholder.jpg'}" 
+                         alt="Book Cover" class="book-image">
+                    <div class="book-details">
+                        <h5 class="book-title" th:text="${item.book.title}">Book Title</h5>
+                        <p class="mb-1" th:if="${item.book.publisher != null}">
+                            <small class="text-muted">
+                                <i class="fas fa-store-alt me-1"></i>
+                                <span th:text="${item.book.publisher.publisherName}">Publisher Name</span>
+                            </small>
+                        </p>
+                        <div class="d-flex justify-content-between align-items-center">
+                            <span class="book-price" th:text="${#numbers.formatDecimal(item.book.sellingPrice, 0, 'COMMA', 0, 'POINT') + ' VND'}">0 VND</span>
+                            <span class="quantity-badge" th:text="'Quantity: ' + ${item.quantity}">Quantity: 1</span>
                         </div>
                     </div>
                 </div>
             </div>
-        </form>
-    </div>
+        </div>
+
+            <!-- Payment Method Section -->
+            <div class="checkout-section">
+                <h2 class="section-title">
+                    <i class="fas fa-credit-card me-2"></i>
+                    Payment Method
+                </h2>
+                
+                <div class="payment-methods">
+                    <div class="payment-method selected" data-payment="COD">
+                        <div class="d-flex align-items-center">
+                            <input type="radio" name="paymentMethod" value="COD" class="form-check-input me-3" checked>
+                            <div>
+                                <strong>Cash on Delivery (COD)</strong>
+                                <p class="mb-0 text-muted small">Pay when you receive your order</p>
+                            </div>
+                        </div>
+                    </div>
+                    
+                    <div class="payment-method mt-3" data-payment="VNPAY">
+                        <div class="d-flex align-items-center">
+                            <input type="radio" name="paymentMethod" value="VNPAY" class="form-check-input me-3">
+                            <div class="d-flex align-items-center">
+                                <div>
+                                    <strong>VNPay</strong>
+                                    <p class="mb-0 text-muted small">Pay securely with VNPay</p>
+                                </div>
+                            </div>
+                        </div>
+                    </div>
+                </div>
+            </div>
+
+            <!-- Order Notes -->
+            <div class="checkout-section">
+                <h2 class="section-title">
+                    <i class="fas fa-pencil-alt me-2"></i>
+                    Order Notes
+                </h2>
+                <div class="mb-3">
+                    <textarea class="form-control" id="notes" name="notes" rows="3" 
+                              placeholder="Add any special instructions or notes for your order"></textarea>
+                </div>
+            </div>
+        </div>
+
+        <!-- Right Column - Order Summary -->
+        <div class="col-lg-4">
+            <div class="checkout-section">
+                <h2 class="section-title">Order Summary</h2>
+                <div class="order-summary">
+                    <div class="summary-item">
+                        <span>Subtotal</span>
+                        <span th:text="${#numbers.formatDecimal(subtotal, 0, 'COMMA', 0, 'POINT') + ' VND'}">0 VND</span>
+                    </div>
+
+                        <!-- Discount Code Section -->
+                        <div class="mb-3">
+                            <label for="discountCode" class="form-label">Discount Code</label>
+                            <div class="input-group">
+                                <input type="text" class="form-control" id="discountCode" name="discountCode" 
+                                       th:value="${discountCode}" placeholder="Enter discount code">
+                                <button class="btn btn-outline-secondary" type="button" id="applyDiscountBtn">Apply</button>
+                            </div>
+                            <div id="discountMessage" class="form-text text-success mt-1" style="display: none;"></div>
+                            <div id="discountError" class="form-text text-danger mt-1" style="display: none;"></div>
+                            <!-- Hidden fields for discount -->
+                            <input type="hidden" id="appliedDiscountCode" name="appliedDiscountCode">
+                            <input type="hidden" id="appliedDiscountAmount" name="appliedDiscountAmount">
+                        </div>
+
+                        <!-- Discount Amount (if applied) -->
+                        <div class="summary-item" id="discountSection" th:style="${discountAmount != null && discountAmount > 0 ? 'display: block' : 'display: none'}">
+                            <span>Discount</span>
+                            <span class="text-danger" th:text="${discountAmount != null ? '-' + #numbers.formatDecimal(discountAmount, 0, 'COMMA', 0, 'POINT') + ' VND' : '0 VND'}">0 VND</span>
+                        </div>
+
+                    <div class="summary-item">
+                        <span>Shipping Fee</span>
+                        <span th:text="${#numbers.formatDecimal(shippingFee != null ? shippingFee : 30000, 0, 'COMMA', 0, 'POINT') + ' VND'}">30,000 VND</span>
+                        <input type="hidden" name="shippingFee" th:value="${shippingFee != null ? shippingFee : 30000}" />
+                    </div>
+
+                    <div class="summary-total">
+                        <span>Total</span>
+                            <span th:text="${#numbers.formatDecimal(totalAmount, 0, 'COMMA', 0, 'POINT') + ' VND'}">0 VND</span>
+                        </div>
+
+                        <button type="submit" class="btn btn-primary w-100 mt-3" id="placeOrderBtn">
+                            <i class="fas fa-lock me-2"></i>
+                            Place Order
+                        </button>
+                    </div>
+                </div>
+            </div>
+        </div>
+    </form>
+</div>
 </main>
 
 <!-- Footer -->
@@ -462,6 +469,11 @@
 <script src="https://cdn.jsdelivr.net/npm/bootstrap@5.3.2/dist/js/bootstrap.bundle.min.js"></script>
 <!-- Custom JavaScript -->
 <script th:src="@{/js/scripts.js}"></script>
+<script th:src="@{/js/address-location.js}" defer></script>
+
+<!-- Vietnamese Provinces API dependencies -->    
+<script src="https://cdnjs.cloudflare.com/ajax/libs/jquery/3.6.0/jquery.min.js" integrity="sha512-894YE6QWD5I59HgZOGReFYm4dnWc1Qt5NtvYSaNcOP+u1T9qYdvdihz0PPSiiqn/+/3e7Jo4EaG7TubfWGUrMQ==" crossorigin="anonymous" referrerpolicy="no-referrer"></script>
+<script src="https://cdnjs.cloudflare.com/ajax/libs/axios/0.26.1/axios.min.js" integrity="sha512-bPh3uwgU5qEMipS/VOmRqynnMXGGSRv+72H/N260MQeXZIK4PG48401Bsby9Nq5P5fz7hy5UGNmC/W1Z51h2GQ==" crossorigin="anonymous" referrerpolicy="no-referrer"></script>
 
 <script th:inline="javascript">
 document.addEventListener('DOMContentLoaded', function() {
@@ -470,8 +482,8 @@
     const newAddressForm = document.getElementById('newAddressForm');
     const selectedAddressDetails = document.getElementById('selectedAddressDetails');
     let currentTotal = parseFloat(/*[[${subtotal}]]*/ '0') || 0;
-    let currentDiscount = 0;
-    const shippingFee = 0; // Currently hardcoded to 0
+    let currentDiscount = parseFloat(/*[[${discountAmount != null ? discountAmount : 0}]]*/ '0') || 0;
+    const shippingFee = 30000; // Fixed shipping fee
 
     // Function to update total amount
     function updateTotal() {
@@ -492,19 +504,26 @@
         document.getElementById('displayRecipientName').textContent = data.recipientName || '';
         document.getElementById('displayRecipientPhone').textContent = data.recipientPhone || '';
         document.getElementById('displayAddressDetail').textContent = data.addressDetail || '';
-        document.getElementById('displayArea').textContent = 
-            `${data.ward}, ${data.district}, ${data.province}`;
+        document.getElementById('displayProvince').textContent = data.province || '';
+        document.getElementById('displayDistrict').textContent = data.district || '';
+        document.getElementById('displayWard').textContent = data.ward || '';
         document.getElementById('displayAddressType').textContent = 
-            data.type === '0' ? 'Home' : 'Company';
+            data.type === '0' ? 'Residential' : 'Company';
 
         // Handle company display
         const companyContainer = document.getElementById('displayCompanyContainer');
-        const companySpan = document.getElementById('displayCompany');
+        const companyField = document.getElementById('displayCompany');
         if (data.company) {
             companyContainer.style.display = 'block';
-            companySpan.textContent = data.company;
+            companyField.textContent = data.company;
         } else {
             companyContainer.style.display = 'none';
+        }
+
+        // Set the hidden input value for form submission
+        const hiddenAddressId = document.getElementById('existingAddressId');
+        if (hiddenAddressId) {
+            hiddenAddressId.value = option.value;
         }
 
         selectedAddressDetails.style.display = 'block';
@@ -514,24 +533,53 @@
     if (addressSelect) {
         addressSelect.addEventListener('change', function() {
             const selectedOption = this.options[this.selectedIndex];
+            const existingAddressIdInput = document.getElementById('existingAddressId');
+            const isNewAddressInput = document.getElementById('isNewAddress');
             
             if (this.value === 'new') {
+                // Show new address form and hide selected address details
                 newAddressForm.style.display = 'block';
                 selectedAddressDetails.style.display = 'none';
+                
+                // Update form state for new address
+                existingAddressIdInput.value = '';
+                isNewAddressInput.value = 'true';
+                
+                // Make new address fields required
+                const formFields = newAddressForm.querySelectorAll('input, select');
+                formFields.forEach(field => {
+                    if (field.hasAttribute('data-required')) {
+                        field.setAttribute('required', '');
+                    }
+                });
+                
+                // Initialize location selectors
+                setTimeout(() => {
+                    if (typeof initLocationSelectors === 'function') {
+                        initLocationSelectors();
+                    }
+                }, 100);
             } else {
+                // Hide new address form and show selected address details
                 newAddressForm.style.display = 'none';
+                selectedAddressDetails.style.display = 'block';
+                
+                // Update form state for existing address
+                existingAddressIdInput.value = this.value;
+                isNewAddressInput.value = 'false';
+                
+                // Remove required from new address fields
+                const formFields = newAddressForm.querySelectorAll('[required]');
+                formFields.forEach(field => {
+                    field.removeAttribute('required');
+                    field.setAttribute('data-required', 'true');
+                });
+                
                 displayAddressDetails(selectedOption);
             }
-
-            validateAndSetStatus(this);
         });
 
         // Initialize with default selection
-<<<<<<< HEAD
-        const defaultOption = addressSelect.options[addressSelect.selectedIndex];
-        if (defaultOption && defaultOption.value && defaultOption.value !== 'new') {
-            displayAddressDetails(defaultOption);
-=======
         // Select default address on page load if available
         let defaultFound = false;
         for (let i = 0; i < addressSelect.options.length; i++) {
@@ -544,19 +592,32 @@
                 break;
             }
         }
-        
+
         // Fall back to first address if no default is marked
         if (!defaultFound && addressSelect.options.length > 2) { // Skip 'Choose an address' and 'Add New'
             addressSelect.selectedIndex = 2; // Select the first actual address
             displayAddressDetails(addressSelect.options[2]);
             document.getElementById('existingAddressId').value = addressSelect.options[2].value;
         }
-        
+
         if (addressSelect.selectedIndex > 0) {
             addressSelect.dispatchEvent(new Event('change'));
->>>>>>> 597cebc9
-        }
-    }
+        }
+    }
+
+    // Add event listeners for address fields validation
+    const addressFields = ['recipientName', 'recipientPhone', 'province', 'district', 'ward', 'addressDetail', 'company'];
+    addressFields.forEach(fieldId => {
+        const field = document.getElementById(fieldId);
+        if (field) {
+            field.addEventListener('input', function() {
+                validateField(this);
+            });
+            field.addEventListener('change', function() {
+                validateField(this);
+            });
+        }
+    });
 
     // Form validation
     const form = document.getElementById('checkoutForm');
@@ -565,16 +626,18 @@
             e.preventDefault();
             
             let isValid = true;
+            const isNewAddress = addressSelect.value === 'new' || 
+                               document.getElementById('existingAddressId').value === '';
             
             // Validate address selection
-            if (addressSelect.value === '') {
+            if (addressSelect.value === '' && !isNewAddress) {
                 setValidationVisuals(addressSelect, false, 'Please select a shipping address');
                 isValid = false;
             }
 
             // Validate new address form if it's visible
-            if (newAddressForm.style.display === 'block') {
-                const requiredFields = newAddressForm.querySelectorAll('[required]');
+            if (newAddressForm.style.display === 'block' && isNewAddress) {
+                const requiredFields = newAddressForm.querySelectorAll('[required], [data-required="true"]');
                 requiredFields.forEach(field => {
                     if (field.type === 'radio') {
                         const radioGroup = document.getElementsByName(field.name);
@@ -587,19 +650,71 @@
                             }
                         }
                     } else {
+                        // Temporarily add required attribute for validation
+                        if (field.hasAttribute('data-required')) {
+                            field.setAttribute('required', '');
+                        }
+                        
                         const isFieldValid = validateField(field);
                         if (!isFieldValid) isValid = false;
                     }
                 });
+            } else if (!isNewAddress) {
+                // If using existing address, make sure the hidden field has a value
+                const hiddenAddressId = document.getElementById('existingAddressId');
+                if (!hiddenAddressId.value) {
+                    setValidationVisuals(addressSelect, false, 'Please select a shipping address');
+                    isValid = false;
+                }
+            }
+            
+            // Validate payment method selection
+            const paymentMethod = document.querySelector('input[name="paymentMethod"]:checked');
+            if (!paymentMethod) {
+                isValid = false;
+                const paymentSection = document.querySelector('.payment-methods');
+                if (paymentSection) {
+                    paymentSection.classList.add('is-invalid');
+                }
             }
 
             // If form is valid, submit it
             if (isValid) {
+                // If using existing address, ensure its ID is passed
+                if (!isNewAddress) {
+                    // Make sure the existing address ID is included in the form submission
+                    const existingAddressIdField = document.querySelector('select[name="addressSelect"]');
+                    const hiddenAddressId = document.getElementById('existingAddressId');
+                    if (existingAddressIdField && hiddenAddressId) {
+                        existingAddressIdField.value = hiddenAddressId.value;
+                    }
+                }
+                
                 // If using VNPay, change form action
                 const paymentMethod = document.querySelector('input[name="paymentMethod"]:checked').value;
                 if (paymentMethod === 'VNPAY') {
                     this.action = '/buyer/vnpay-payment';
                 }
+                
+                // Ensure discount information is included
+                const appliedDiscountCode = document.getElementById('appliedDiscountCode').value;
+                const appliedDiscountAmount = document.getElementById('appliedDiscountAmount').value;
+                
+                // Add discount information to form if a discount was applied
+                if (appliedDiscountCode && appliedDiscountAmount) {
+                    const discountCodeInput = document.createElement('input');
+                    discountCodeInput.type = 'hidden';
+                    discountCodeInput.name = 'discountCode';
+                    discountCodeInput.value = appliedDiscountCode;
+                    form.appendChild(discountCodeInput);
+
+                    const discountAmountInput = document.createElement('input');
+                    discountAmountInput.type = 'hidden';
+                    discountAmountInput.name = 'discountAmount';
+                    discountAmountInput.value = appliedDiscountAmount;
+                    form.appendChild(discountAmountInput);
+                }
+                
                 this.submit();
             } else {
                 // Focus first invalid field
@@ -654,6 +769,197 @@
 
     // Initialize total
     updateTotal();
+
+    // Enhanced location selectors handling
+    if (document.getElementById('province')) {
+        const provinceSelect = document.getElementById('province');
+        const districtSelect = document.getElementById('district');
+        const wardSelect = document.getElementById('ward');
+        
+        // Store location names in hidden fields when selections change
+        provinceSelect.addEventListener('change', function() {
+            const selectedOption = this.options[this.selectedIndex];
+            document.getElementById('provinceName').value = selectedOption.text;
+            // Reset district and ward
+            document.getElementById('districtName').value = '';
+            document.getElementById('wardName').value = '';
+        });
+        
+        districtSelect.addEventListener('change', function() {
+            const selectedOption = this.options[this.selectedIndex];
+            document.getElementById('districtName').value = selectedOption.text;
+            // Reset ward
+            document.getElementById('wardName').value = '';
+        });
+        
+        wardSelect.addEventListener('change', function() {
+            const selectedOption = this.options[this.selectedIndex];
+            document.getElementById('wardName').value = selectedOption.text;
+        });
+    }
+
+    // Enhanced discount code handling
+    const applyDiscountBtn = document.getElementById('applyDiscountBtn');
+    const discountCodeInput = document.getElementById('discountCode');
+    const discountMessage = document.getElementById('discountMessage');
+    const discountError = document.getElementById('discountError');
+    const discountSection = document.getElementById('discountSection');
+    
+    if (applyDiscountBtn) {
+        applyDiscountBtn.addEventListener('click', function() {
+            const code = discountCodeInput.value.trim();
+            if (!code) {
+                showDiscountMessage(false, 'Please enter a discount code');
+                return;
+            }
+
+            // Get CSRF token
+            const csrfToken = document.querySelector("meta[name='_csrf']").getAttribute("content");
+            const csrfHeader = document.querySelector("meta[name='_csrf_header']").getAttribute("content");
+            
+            // Call API to validate discount code
+            fetch(`/api/discount/validate?code=${encodeURIComponent(code)}&subtotal=${currentTotal}`, {
+                method: 'POST',
+                headers: {
+                    'Content-Type': 'application/json',
+                    [csrfHeader]: csrfToken
+                }
+            })
+            .then(response => response.json())
+            .then(data => {
+                if (data.error) {
+                    showDiscountMessage(false, data.error);
+                    currentDiscount = 0;
+                    document.getElementById('appliedDiscountCode').value = '';
+                    document.getElementById('appliedDiscountAmount').value = '';
+                } else {
+                    currentDiscount = parseFloat(data.discountAmount) || 0;
+                    showDiscountMessage(true, data.message);
+                    
+                    // Store discount information in hidden fields
+                    document.getElementById('appliedDiscountCode').value = code;
+                    document.getElementById('appliedDiscountAmount').value = currentDiscount;
+                    
+                    // Update discount section
+                    if (discountSection) {
+                        discountSection.style.display = 'block';
+                        const discountSpan = discountSection.querySelector('span:last-child');
+                        if (discountSpan) {
+                            discountSpan.textContent = `-${new Intl.NumberFormat('vi-VN').format(currentDiscount)} VND`;
+                        }
+                    }
+                }
+                updateTotal();
+            })
+            .catch(error => {
+                console.error('Error validating discount:', error);
+                showDiscountMessage(false, 'Error validating discount code');
+            });
+        });
+    }
+
+    function showDiscountMessage(isSuccess, message) {
+        if (isSuccess) {
+            discountMessage.textContent = message;
+            discountMessage.style.display = 'block';
+            discountError.style.display = 'none';
+        } else {
+            discountError.textContent = message;
+            discountError.style.display = 'block';
+            discountMessage.style.display = 'none';
+        }
+    }
+
+    // Initialize province/district/ward selectors and hooks them to Vietnam address API
+    if (document.getElementById('province')) {
+        initLocationSelectors(); // This function is defined in address-location.js
+    }
+
+    function initializeAddressSelects() {
+        // This function loads Vietnam address data when needed
+        if (typeof initLocationSelectors === 'function') {
+            initLocationSelectors();
+        } else {
+            console.error('Address location API functions not found');
+        }
+    }
+
+    // Handle payment method selection
+    const paymentMethods = document.querySelectorAll('.payment-method');
+    if (paymentMethods.length > 0) {
+        paymentMethods.forEach(method => {
+            method.addEventListener('click', function() {
+                // Remove selected class from all methods
+                paymentMethods.forEach(m => {
+                    m.classList.remove('selected');
+                    m.querySelector('input[type="radio"]').checked = false;
+                });
+                
+                // Add selected class to clicked method
+                this.classList.add('selected');
+                this.querySelector('input[type="radio"]').checked = true;
+            });
+        });
+    }
+
+    // Add the field validation functions for address fields
+    function validateField(field) {
+        let isValid = true;
+        const value = field.value.trim();
+
+        switch (field.id) {
+            case 'recipientName':
+                isValid = value.length >= 2 && value.length <= 100;
+                setValidationVisuals(field, isValid, 'Recipient name must be 2-100 characters');
+                break;
+            case 'recipientPhone':
+                isValid = /^(\+84|84|0)[3|5|7|8|9][0-9]{8}$/.test(value);
+                setValidationVisuals(field, isValid, 'Please enter a valid Vietnamese phone number');
+                break;
+            case 'addressDetail':
+                isValid = value.length > 0 && value.length <= 500;
+                setValidationVisuals(field, isValid, 'Address details are required (max 500 characters)');
+                break;
+            case 'company':
+                if (value.length > 0) {
+                    isValid = value.length <= 255;
+                    setValidationVisuals(field, isValid, 'Company name must be less than 255 characters');
+                }
+                break;
+            case 'province':
+            case 'district':
+            case 'ward':
+                isValid = value !== '';
+                setValidationVisuals(field, isValid, `Please select a ${field.id}`);
+                break;
+        }
+
+        return isValid;
+    }
+
+    function setValidationVisuals(element, isValid, errorMessage = '') {
+        if (!element) return;
+        const feedbackElement = element.nextElementSibling;
+
+        if (isValid) {
+            element.classList.remove('is-invalid');
+            element.classList.add('is-valid');
+            if (feedbackElement && feedbackElement.classList.contains('invalid-feedback')) {
+                feedbackElement.style.display = 'none';
+                feedbackElement.textContent = '';
+            }
+        } else {
+            element.classList.remove('is-valid');
+            element.classList.add('is-invalid');
+            if (feedbackElement && feedbackElement.classList.contains('invalid-feedback')) {
+                feedbackElement.textContent = errorMessage;
+                feedbackElement.style.display = 'block';
+            }
+        }
+    }
+
+    // Initialize total
+    updateTotal();
 });
 </script>
 
